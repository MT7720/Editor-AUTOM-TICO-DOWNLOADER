# video_editor_gui.py

import ttkbootstrap as ttk
from ttkbootstrap.constants import *
from ttkbootstrap.tooltip import ToolTip
from ttkbootstrap.dialogs import Messagebox
import tkinter as tk
from tkinter import scrolledtext, filedialog
import os
import subprocess
import threading
import platform
import queue
import re
import datetime
import json
import logging
import logging.handlers
import urllib.request
import zipfile
import time
import tempfile
from concurrent.futures import ThreadPoolExecutor
from typing import List, Tuple, Dict, Any, Optional
from tkinter import font as tkFont
from pathlib import Path
import ctypes
import sys
from PIL import Image, ImageTk
import shutil

# Imports adicionados para a funcionalidade do Downloader
import requests
import yt_dlp
import hashlib

try:
    import video_processing_logic
except ImportError:
    video_processing_logic = None

if video_processing_logic and hasattr(video_processing_logic, "LANGUAGE_CODE_MAP"):
    LANGUAGE_CODE_MAP = video_processing_logic.LANGUAGE_CODE_MAP
else:
    LANGUAGE_CODE_MAP = {
        "PT": "Português",
        "ING": "Inglês",
        "ESP": "Espanhol",
        "FRAN": "Francês",
        "BUL": "Búlgaro",
        "ROM": "Romeno",
        "ALE": "Alemão",
        "GREGO": "Grego",
        "ITA": "Italiano",
        "POL": "Polonês",
        "HOLAND": "Holandês",
    }

# --- Função para encontrar recursos (ícones, etc.) ---
def resource_path(relative_path):
    """ Obtém o caminho absoluto para o recurso, funciona para dev e para PyInstaller """
    try:
        base_path = sys._MEIPASS
    except Exception:
        base_path = os.path.abspath(".")
    return os.path.join(base_path, relative_path)

# --- Constantes ---
APP_NAME = "Editor & Downloader Automático"
DEFAULT_GEOMETRY = "1200x900"
CONFIG_FILE = "video_editor_config.json"
ICON_FILE = resource_path("icone.ico")
SUPPORTED_NARRATION_FT = [("Arquivos de Áudio", "*.mp3 *.wav *.aac *.ogg *.flac"), ("Todos os arquivos", "*.*")]
SUPPORTED_MUSIC_FT = SUPPORTED_NARRATION_FT
SUPPORTED_SUBTITLE_FT = [("Arquivos de Legenda SRT", "*.srt"), ("Todos os arquivos", "*.*")]
SUPPORTED_VIDEO_FT = [("Arquivos de Vídeo", "*.mp4 *.mov *.avi *.mkv"), ("Todos os arquivos", "*.*")]
SUPPORTED_PRESENTER_FT = [("Vídeos de Apresentador", "*.mov *.mp4 *.mkv"), ("Todos os arquivos", "*.*")]
SUPPORTED_IMAGE_FT = [("Arquivos de Imagem", "*.jpg *.jpeg *.png *.bmp *.webp"), ("Todos os arquivos", "*.*")]
SUPPORTED_PNG_FT = [("Arquivo PNG", "*.png"), ("Todos os arquivos", "*.*")]
SUPPORTED_FONT_FT = [("Arquivos de Fonte", "*.ttf *.otf"), ("Todos os arquivos", "*.*")]

RESOLUTIONS = ["1080p (1920x1080)", "720p (1280x720)", "Vertical (1080x1920)", "480p (854x480)"]
SUBTITLE_POSITIONS = {
    "Inferior Central": 2, "Inferior Esquerda": 1, "Inferior Direita": 3,
    "Meio Central": 5, "Meio Esquerda": 4, "Meio Direita": 6,
    "Superior Central": 8, "Superior Esquerda": 7, "Superior Direita": 9
}
OVERLAY_POSITIONS = ["Superior Esquerdo", "Superior Direito", "Inferior Esquerdo", "Inferior Direito"]
PRESENTER_POSITIONS = ["Inferior Esquerdo", "Inferior Central", "Inferior Direito"]


SLIDESHOW_TRANSITIONS = {
    "Nenhuma": "none", "Esmaecer (Fade)": "fade", "Limpar para Esquerda": "wipeleft",
    "Limpar para Direita": "wiperight", "Limpar para Cima": "wipeup", "Limpar para Baixo": "wipedown",
    "Deslizar para Esquerda": "slideleft", "Deslizar para Direita": "slideright", "Deslizar para Cima": "slideup",
    "Deslizar para Baixo": "slidedown", "Círculo (Radial)": "radial", "Corte Circular": "circlecrop",
    "Diagonal (Sup-Esq)": "diagtl", "Fatiar Horizontal": "hrslice", "Fatiar Vertical": "vuslice",
}
SLIDESHOW_MOTIONS = ["Nenhum", "Zoom In", "Zoom Out", "Pan Esquerda", "Pan Direita"]
EFFECT_BLEND_MODES = {
    "Tela (Screen)": "screen", "Sobrepor (Overlay)": "overlay", "Luz Suave (Softlight)": "softlight",
    "Luz Direta (Hardlight)": "hardlight", "Clarear (Lighten)": "lighten", "Escurecer (Darken)": "darken",
    "Diferença (Difference)": "difference", "Multiplicar (Multiply)": "multiply"
}


logger = logging.getLogger()

# --- GERENCIAMENTO DE DADOS UNIFICADO ---
def get_app_data_path():
    """Cria e retorna o caminho para a pasta de dados do aplicativo em AppData/Roaming."""
    app_data_folder_name = "EditorDownloaderUniversal"
    if platform.system() == "Windows":
        base_dir = os.getenv('APPDATA')
    else:
        # Para macOS e Linux
        base_dir = os.path.expanduser("~/.config")
    app_data_dir = os.path.join(base_dir or os.path.expanduser("~"), app_data_folder_name)
    os.makedirs(app_data_dir, exist_ok=True)
    return app_data_dir

APP_DATA_PATH = get_app_data_path()

class ConfigManager:
    @staticmethod
    def load_config() -> Dict[str, Any]:
        default_config = {
            'ffmpeg_path': '', 'output_folder': str(Path.home() / "Videos"),
            'last_download_folder': str(Path.home() / "Downloads"), 
            'last_video_folder': '', 'last_audio_folder': '', 'last_image_folder': '', 'last_srt_folder': '',
            'last_root_folder': '', 'last_png_folder': '', 'last_mixed_folder': '',
            'last_effect_folder': '', 'last_presenter_folder': '', 'video_codec': 'Automático', 'resolution': RESOLUTIONS[0],
            'narration_volume': 0, 'music_volume': -15, 'subtitle_fontsize': 48,
            'subtitle_textcolor': '#FFFFFF', 'subtitle_outlinecolor': '#000000',
            'subtitle_position': list(SUBTITLE_POSITIONS.keys())[0], 'subtitle_bold': True,
            'subtitle_italic': False, 'subtitle_font_file': '', 'image_duration': 5,
            'slideshow_transition': list(SLIDESHOW_TRANSITIONS.keys())[1], 'slideshow_transition_duration': 1.0,
            'slideshow_motion': SLIDESHOW_MOTIONS[1], 'png_overlay_path': '',
            'png_overlay_position': OVERLAY_POSITIONS[3], 'png_overlay_scale': 0.15,
            'png_overlay_opacity': 1.0, 'batch_music_behavior': 'loop',
            'add_fade_out': False, 'fade_out_duration': 10, 'effect_overlay_path': '',
            'effect_blend_mode': list(EFFECT_BLEND_MODES.keys())[0], 'presenter_video_path': '',
            'presenter_position': PRESENTER_POSITIONS[1], 'presenter_scale': 0.40,
            'presenter_chroma_enabled': False, 'presenter_chroma_color': '#00FF00',
            'presenter_chroma_similarity': 0.2, 'presenter_chroma_blend': 0.1, 'show_tech_logs': False,
<<<<<<< HEAD
            'intro_enabled': False, 'intro_default_text': '', 'intro_texts': {},
            'intro_language_code': 'auto',
=======
            'intro_enabled': False, 'intro_texts': {}, 'intro_default_text': '', 'single_language_code': 'auto',
>>>>>>> 8a716c7f
        }
        try:
            if os.path.exists(CONFIG_FILE):
                with open(CONFIG_FILE, 'r', encoding='utf-8') as f:
                    file_content = f.read()
                    if file_content:
                        saved_config = json.loads(file_content)
                        default_config.update(saved_config)
        except Exception as e:
            logger.warning(f"Não foi possível carregar o ficheiro de configuração: {e}")
        return default_config

    @staticmethod
    def save_config(config: Dict[str, Any]) -> None:
        try:
            with open(CONFIG_FILE, 'w', encoding='utf-8') as f:
                json.dump(config, f, indent=2, ensure_ascii=False)
        except Exception as e:
            logger.error(f"Erro ao guardar o ficheiro de configuração: {e}")


class FFmpegManager:
    @staticmethod
    def find_executable() -> Optional[str]:
        executable = "ffmpeg.exe" if platform.system() == "Windows" else "ffmpeg"
        found_path = shutil.which(executable)
        if found_path:
            return found_path
        if platform.system() == "Windows":
             search_dirs = [
                os.path.join(os.environ.get("ProgramFiles", "C:\\Program Files"), "ffmpeg", "bin"),
                "C:\\FFmpeg\\bin",
            ]
             for directory in search_dirs:
                potential_path = os.path.join(directory, "ffmpeg.exe")
                if os.path.exists(potential_path):
                    return potential_path
        return None

    @staticmethod
    def check_encoders(ffmpeg_path: str) -> List[str]:
        encoders_found = ["libx264"]
        if not ffmpeg_path or not os.path.isfile(ffmpeg_path):
            return encoders_found
        try:
            creation_flags = subprocess.CREATE_NO_WINDOW if platform.system() == "Windows" else 0
            result = subprocess.run(
                [ffmpeg_path, '-encoders'], capture_output=True, text=True, check=True, timeout=10,
                creationflags=creation_flags, encoding='utf-8', errors='ignore'
            )
            if "h264_nvenc" in result.stdout: encoders_found.append("h264_nvenc")
            if "hevc_nvenc" in result.stdout: encoders_found.append("hevc_nvenc")
            logger.info(f"Encoders FFmpeg detetados: {encoders_found}")
        except Exception as e:
            logger.warning(f"Falha ao verificar os encoders do FFmpeg: {e}")
        return encoders_found

# ... (O restante das classes de Preview permanecem inalteradas) ...
class SubtitlePreview(tk.Canvas):
    def __init__(self, parent, app_ref, **kwargs):
        super().__init__(parent, bg="#1a1a1a", **kwargs)
        self.app = app_ref
        self.text_id = self.create_text(0, 0, text="Subtitle Preview", fill="white", anchor="center")
        self.outline_ids = [self.create_text(0, 0, text="Subtitle Preview", fill="black", anchor="center") for _ in range(4)]
        self.tag_lower(self.outline_ids)
        self.tag_raise(self.text_id)
        self.bind("<Configure>", self._on_resize)
        self._font = ("Arial", 28, "bold")

    def _on_resize(self, event):
        self.app.update_subtitle_preview_job()

    def update_preview(self, text="Subtitle Preview", font_config=None, text_color="#FFFFFF", outline_color="#000000", position_key="Inferior Central"):
        if font_config:
            self._font = font_config
        self.itemconfig(self.text_id, text=text, font=self._font, fill=text_color)
        for i in range(4):
            self.itemconfig(self.outline_ids[i], text=text, font=self._font, fill=outline_color)
        width, height = self.winfo_width(), self.winfo_height()
        pos = SUBTITLE_POSITIONS.get(position_key, 2)
        if pos in [7, 8, 9]: rely = 0.15
        elif pos in [4, 5, 6]: rely = 0.5
        else: rely = 0.85
        if pos in [1, 4, 7]: relx, anchor = 0.05, "w"
        elif pos in [3, 6, 9]: relx, anchor = 0.95, "e"
        else: relx, anchor = 0.5, "center"
        x, y = width * relx, height * rely
        self.coords(self.text_id, x, y)
        self.itemconfig(self.text_id, anchor=anchor)
        offsets = [(-2, -2), (2, -2), (2, 2), (-2, 2)]
        for i, (dx, dy) in enumerate(offsets):
            self.coords(self.outline_ids[i], x + dx, y + dy)
            self.itemconfig(self.outline_ids[i], anchor=anchor)

class PngPreview(tk.Canvas):
    def __init__(self, parent, **kwargs):
        super().__init__(parent, bg="#333333", **kwargs)
        self.logo_tk = None
        self.logo_id = None
        self.bind("<Configure>", self.on_resize)

    def on_resize(self, event=None):
        self.update_preview()

    def update_preview(self, logo_path=None, position_key="Inferior Direito", scale=0.15, opacity=1.0):
        self.delete("all")
        canvas_w, canvas_h = self.winfo_width(), self.winfo_height()

        self.create_rectangle(0, 0, canvas_w, canvas_h, fill="#333333", outline="")

        if not logo_path or not os.path.exists(logo_path) or canvas_w < 50 or canvas_h < 50:
            self.create_text(canvas_w/2, canvas_h/2, text="Selecione um PNG", fill="white", font=("Arial", 12))
            return
        
        try:
            with Image.open(logo_path) as img:
                img_rgba = img.convert("RGBA")
                if opacity < 1.0:
                    alpha = img_rgba.split()[-1]
                    alpha = alpha.point(lambda p: int(p * opacity))
                    img_rgba.putalpha(alpha)

                target_h = int(canvas_h * scale)
                ratio = target_h / img_rgba.height
                target_w = int(img_rgba.width * ratio)
                
                img_resized = img_rgba.resize((target_w, target_h), Image.Resampling.LANCZOS)
                self.logo_tk = ImageTk.PhotoImage(img_resized)

                pos_map = {
                    "Superior Esquerdo": (10, 10),
                    "Superior Direito": (canvas_w - target_w - 10, 10),
                    "Inferior Esquerdo": (10, canvas_h - target_h - 10),
                    "Inferior Direito": (canvas_w - target_w - 10, canvas_h - target_h - 10)
                }
                x, y = pos_map.get(position_key, (10, 10))
                
                self.logo_id = self.create_image(x, y, image=self.logo_tk, anchor='nw')
        except Exception as e:
            logger.error(f"Erro ao carregar preview do PNG: {e}")
            self.create_text(canvas_w/2, canvas_h/2, text="Erro ao carregar imagem", fill="red", font=("Arial", 12))

class PresenterPreview(tk.Canvas):
    def __init__(self, parent, **kwargs):
        super().__init__(parent, bg="#333333", **kwargs)
        self.presenter_tk = None
        self.presenter_id = None
        self.bind("<Configure>", self.on_resize)
        self.current_image_path = None
        self.current_settings = {}

    def on_resize(self, event=None):
        self.update_preview(self.current_image_path, **self.current_settings)

    def update_preview(self, image_path=None, position_key="Inferior Central", scale=0.40, is_enabled=False, error_message=None, **kwargs):
        self.current_image_path = image_path
        self.current_settings = {'position_key': position_key, 'scale': scale, 'is_enabled': is_enabled, 'error_message': error_message}

        self.delete("all")
        canvas_w, canvas_h = self.winfo_width(), self.winfo_height()
        self.create_rectangle(0, 0, canvas_w, canvas_h, fill="#333333", outline="")

        if error_message:
            self.create_text(canvas_w/2, canvas_h/2, text=error_message, fill="#E57373", font=("Segoe UI", 12, "bold"), width=canvas_w-20, justify='center')
            return

        if not is_enabled or not image_path or not os.path.exists(image_path):
            text = "Aguardando imagem..." if is_enabled else "Selecione um vídeo de apresentador"
            self.create_text(canvas_w/2, canvas_h/2, text=text, fill="white", font=("Arial", 12))
            return

        try:
            with Image.open(image_path) as img:
                target_h = int(canvas_h * float(scale))
                ratio = target_h / img.height
                target_w = int(img.width * ratio)
                
                if target_w < 1 or target_h < 1: return

                img_resized = img.resize((target_w, target_h), Image.Resampling.LANCZOS)
                self.presenter_tk = ImageTk.PhotoImage(img_resized)

                pos_x_map = {
                    'Inferior Esquerdo': 10,
                    'Inferior Central': (canvas_w - target_w) / 2,
                    'Inferior Direito': canvas_w - target_w - 10
                }
                x = pos_x_map.get(position_key, (canvas_w - target_w) / 2)
                y = canvas_h
                
                self.presenter_id = self.create_image(x, y, image=self.presenter_tk, anchor='sw')
        except Exception as e:
            logger.error(f"Erro ao carregar preview do apresentador: {e}")
            self.create_text(canvas_w/2, canvas_h/2, text="Erro ao carregar frame", fill="red", font=("Arial", 12))


class VideoEditorApp:
    def __init__(self, root, license_data=None):
        self.root = root
        
        self.root.title(APP_NAME)
        if platform.system() == "Windows":
            try:
                from ctypes import windll
                windll.shcore.SetProcessDpiAwareness(1)
            except Exception as e:
                print(f"Não foi possível definir a conscientização de DPI: {e}")

        try:
            self.root.iconbitmap(ICON_FILE)
        except tk.TclError:
            logger.warning(f"Não foi possível carregar o ícone: {ICON_FILE}")
        self.root.geometry(DEFAULT_GEOMETRY)
        self.root.minsize(1100, 800)
        self.root.protocol("WM_DELETE_WINDOW", self.on_closing)
        self.log_file_path = None
        self._setup_logging()
        logger.info("Iniciando aplicativo.")
        self.config = ConfigManager.load_config()
        self.license_data = license_data
        self._init_variables()
        self._init_state()
        self._create_widgets()
        self.root.after(100, self.post_init_setup)

    def post_init_setup(self):
        # Inicialização do Editor
        self.find_ffmpeg_on_startup()
        self.update_ui_for_media_type()
        self.update_subtitle_preview_job()
        self.update_png_preview_job()
        self.on_presenter_settings_change()
        self.check_queue()
        
        # Inicialização do Downloader em background
        self._downloader_initialize_systems()
        
        logger.info("Configuração da UI concluída.")

    def _setup_logging(self):
        logger.setLevel(logging.DEBUG)
        log_formatter = logging.Formatter('%(asctime)s - %(levelname)s - [%(funcName)s] - %(message)s')
        try:
            log_dir = os.path.dirname(os.path.abspath(sys.argv[0])) if getattr(sys, 'frozen', False) else os.path.dirname(os.path.abspath(__file__))
            self.log_file_path = os.path.join(log_dir, "app_main.log")
            handler = logging.handlers.RotatingFileHandler(self.log_file_path, maxBytes=5*1024*1024, backupCount=3, encoding='utf-8')
            handler.setFormatter(log_formatter)
            logger.addHandler(handler)
            logger.info(f"Log configurado. Ficheiro de log: {os.path.abspath(self.log_file_path)}")
        except Exception as e:
            print(f"Erro ao configurar o log em ficheiro: {e}")

    def _init_variables(self):
        # ... (init_variables permanece o mesmo) ...
        self.ffmpeg_path_var = ttk.StringVar(value=self.config.get('ffmpeg_path', ''))
        self.media_path_single = ttk.StringVar(value='')
        self.narration_file_single = ttk.StringVar()
        self.subtitle_file_single = ttk.StringVar()
        self.batch_video_parent_folder = ttk.StringVar()
        self.batch_image_parent_folder = ttk.StringVar(value=self.config.get('last_image_folder', ''))
        self.batch_mixed_media_folder = ttk.StringVar(value=self.config.get('last_mixed_folder', ''))
        self.batch_audio_folder = ttk.StringVar()
        self.batch_srt_folder = ttk.StringVar()
        self.batch_root_folder = ttk.StringVar(value=self.config.get('last_root_folder', ''))
        self.music_file_single = ttk.StringVar()
        self.music_folder_path = ttk.StringVar()
        self.output_folder = ttk.StringVar(value=self.config.get('output_folder', str(Path.home() / "Videos")))
        self.output_filename_single = ttk.StringVar(value="video_final.mp4")
        self.subtitle_font_file = ttk.StringVar(value=self.config.get('subtitle_font_file', ''))
        self.media_type = ttk.StringVar(value="video_single")
        self.resolution_var = ttk.StringVar(value=self.config.get('resolution', RESOLUTIONS[0]))
        self.video_codec_var = ttk.StringVar(value=self.config.get('video_codec', 'Automático'))
        self.image_duration_var = ttk.IntVar(value=self.config.get('image_duration', 5))
        self.transition_name_var = ttk.StringVar(value=self.config.get('slideshow_transition', list(SLIDESHOW_TRANSITIONS.keys())[1]))
        self.transition_duration_var = ttk.DoubleVar(value=self.config.get('slideshow_transition_duration', 1.0))
        self.motion_var = ttk.StringVar(value=self.config.get('slideshow_motion', SLIDESHOW_MOTIONS[1]))
        self.narration_volume_var = ttk.DoubleVar(value=self.config.get('narration_volume', 0))
        self.music_volume_var = ttk.DoubleVar(value=self.config.get('music_volume', -15))
        self.subtitle_fontsize_var = ttk.IntVar(value=self.config.get('subtitle_fontsize', 48))
        self.subtitle_textcolor_var = ttk.StringVar(value=self.config.get('subtitle_textcolor', '#FFFFFF'))
        self.subtitle_outlinecolor_var = ttk.StringVar(value=self.config.get('subtitle_outlinecolor', '#000000'))
        self.subtitle_position_var = ttk.StringVar(value=self.config.get('subtitle_position', list(SUBTITLE_POSITIONS.keys())[0]))
        self.subtitle_bold_var = ttk.BooleanVar(value=self.config.get('subtitle_bold', True))
        self.subtitle_italic_var = ttk.BooleanVar(value=self.config.get('subtitle_italic', False))
        self.png_overlay_path_var = ttk.StringVar(value=self.config.get('png_overlay_path', ''))
        self.png_overlay_position_var = ttk.StringVar(value=self.config.get('png_overlay_position', OVERLAY_POSITIONS[3]))
        self.png_overlay_scale_var = ttk.DoubleVar(value=self.config.get('png_overlay_scale', 0.15))
        self.png_overlay_opacity_var = ttk.DoubleVar(value=self.config.get('png_overlay_opacity', 1.0))
        self.batch_music_behavior_var = ttk.StringVar(value=self.config.get('batch_music_behavior', 'loop'))
        self.add_fade_out_var = ttk.BooleanVar(value=self.config.get('add_fade_out', False))
        self.fade_out_duration_var = ttk.IntVar(value=self.config.get('fade_out_duration', 10))
        self.effect_overlay_path_var = ttk.StringVar(value=self.config.get('effect_overlay_path', ''))
        self.effect_blend_mode_var = ttk.StringVar(value=self.config.get('effect_blend_mode', list(EFFECT_BLEND_MODES.keys())[0]))
        self.presenter_video_path_var = ttk.StringVar(value=self.config.get('presenter_video_path', ''))
        self.presenter_position_var = ttk.StringVar(value=self.config.get('presenter_position', PRESENTER_POSITIONS[1]))
        self.presenter_scale_var = ttk.DoubleVar(value=self.config.get('presenter_scale', 0.40))
        self.presenter_chroma_enabled_var = ttk.BooleanVar(value=self.config.get('presenter_chroma_enabled', False))
        self.presenter_chroma_color_var = ttk.StringVar(value=self.config.get('presenter_chroma_color', '#00FF00'))
        self.presenter_chroma_similarity_var = ttk.DoubleVar(value=self.config.get('presenter_chroma_similarity', 0.2))
        self.presenter_chroma_blend_var = ttk.DoubleVar(value=self.config.get('presenter_chroma_blend', 0.1))
        self.show_tech_logs_var = ttk.BooleanVar(value=self.config.get('show_tech_logs', False))
        self.download_output_path_var = ttk.StringVar(value=self.config.get('last_download_folder', str(Path.home() / "Downloads")))
        self.download_format_var = ttk.StringVar(value="MP4")

<<<<<<< HEAD
        self.intro_enabled_var = ttk.BooleanVar(value=self.config.get('intro_enabled', False))
        self.intro_default_text_var = ttk.StringVar(value=self.config.get('intro_default_text', ''))
        self.intro_language_var = ttk.StringVar(value=self.config.get('intro_language_code', 'auto'))
        self._intro_text_cache = {k: v for k, v in (self.config.get('intro_texts') or {}).items()}
=======
        stored_intro_texts = self.config.get('intro_texts', {}) or {}
        self.intro_enabled_var = ttk.BooleanVar(value=self.config.get('intro_enabled', False))
        self.intro_text_vars: Dict[str, ttk.StringVar] = {
            code: ttk.StringVar(value=stored_intro_texts.get(code, ''))
            for code in LANGUAGE_CODE_MAP.keys()
        }
        self.intro_default_text_var = ttk.StringVar(value=self.config.get('intro_default_text', ''))

        stored_language_code = self.config.get('single_language_code', 'auto') or 'auto'
        if isinstance(stored_language_code, str) and stored_language_code.lower() != 'auto':
            stored_language_code = stored_language_code.upper()
        else:
            stored_language_code = 'auto'

        self.language_code_to_display = {'auto': 'Automático (detectar)'}
        for code, name in LANGUAGE_CODE_MAP.items():
            self.language_code_to_display[code] = f"{name} ({code})"
        self.language_display_to_code = {display: code for code, display in self.language_code_to_display.items()}

        self.single_language_code_var = ttk.StringVar(value=stored_language_code)
        default_display = self.language_code_to_display.get(stored_language_code, self.language_code_to_display['auto'])
        self.single_language_display_var = ttk.StringVar(value=default_display)
>>>>>>> 8a716c7f

        self.path_vars = {
            'narration_single': self.narration_file_single, 'subtitle_single': self.subtitle_file_single,
            'media_single': self.media_path_single, 'batch_video': self.batch_video_parent_folder,
            'batch_image': self.batch_image_parent_folder, 'batch_root': self.batch_root_folder,
            'batch_audio': self.batch_audio_folder, 'batch_srt': self.batch_srt_folder,
            'music_single': self.music_file_single, 'music_folder': self.music_folder_path,
            'output': self.output_folder, 'subtitle_font': self.subtitle_font_file,
            'ffmpeg_path': self.ffmpeg_path_var, 'png_overlay': self.png_overlay_path_var,
            'effect_overlay': self.effect_overlay_path_var, 'presenter_video': self.presenter_video_path_var,
            'batch_mixed_media_folder': self.batch_mixed_media_folder
        }

    def _init_state(self):
        # ... (init_state permanece o mesmo) ...
        self.is_processing = False
        self.cancel_requested = threading.Event()
        self.progress_queue = queue.Queue()
        self.thread_executor = ThreadPoolExecutor(max_workers=3)
        self.available_encoders_cache: Optional[List[str]] = None
        self.loaded_fonts = []
        self.presenter_processed_frame_path = None
        self.download_thread = None
        self.yt_dlp_engine_path = None


    def _create_widgets(self):
        self.root.columnconfigure(0, weight=1)
        self.root.rowconfigure(0, weight=1)
        
        self.notebook = ttk.Notebook(self.root)
        self.notebook.grid(row=0, column=0, sticky="nsew", padx=10, pady=(10, 0))
        self.notebook.bind("<<NotebookTabChanged>>", self.on_tab_changed)

        self._create_files_tab()
        self._create_video_tab()
        self._create_audio_tab()
        self._create_intro_tab()
        self._create_effects_tab()
        self._create_subtitle_tab()
        self._create_overlay_tab()
        self._create_downloader_tab()
        self._create_settings_tab()
        self._create_status_bar()
    
    def on_tab_changed(self, event=None):
        try:
            current_tab_text = self.notebook.tab(self.notebook.select(), "text")
            logger.debug(f"Aba alterada para: {current_tab_text}")
            if "Sobreposições" in current_tab_text:
                logger.info("Aba 'Sobreposições' selecionada, atualizando as pré-visualizações.")
                self.update_png_preview_job()
                self.on_presenter_settings_change()
            elif "Downloader" in current_tab_text:
                 logger.info("Aba 'Downloader' selecionada.")
        except Exception as e:
            logger.warning(f"Erro ao lidar com a mudança de aba: {e}")

    # --- MÉTODO DE CRIAÇÃO DA ABA DE FICHEIROS (CORRIGIDO) ---
    def _create_files_tab(self):
        tab = ttk.Frame(self.notebook, padding=(20, 15))
        self.notebook.add(tab, text=" Editor: Ficheiros ")
        tab.columnconfigure(0, weight=1)
        tab.rowconfigure(5, weight=1) # A linha do log irá expandir

        # --- Modo de Operação ---
        mode_section = ttk.LabelFrame(tab, text=" Modo de Operação ", padding=15)
        mode_section.grid(row=0, column=0, sticky="ew", pady=(0, 15))
        mode_section_flow = ttk.Frame(mode_section)
        mode_section_flow.pack(fill=X, expand=True)
        
        ttk.Radiobutton(mode_section_flow, text="Vídeo Único", variable=self.media_type, value="video_single", command=self.update_ui_for_media_type).pack(side=LEFT, padx=(0, 15))
        ttk.Radiobutton(mode_section_flow, text="Slideshow Único", variable=self.media_type, value="image_folder", command=self.update_ui_for_media_type).pack(side=LEFT, padx=(0, 15))
        ttk.Radiobutton(mode_section_flow, text="Lote de Vídeos", variable=self.media_type, value="batch_video", command=self.update_ui_for_media_type).pack(side=LEFT, padx=(0, 15))
        ttk.Radiobutton(mode_section_flow, text="Lote de Imagens", variable=self.media_type, value="batch_image", command=self.update_ui_for_media_type).pack(side=LEFT, padx=(0, 15))
        ttk.Radiobutton(mode_section_flow, text="Lote Misto", variable=self.media_type, value="batch_mixed", command=self.update_ui_for_media_type).pack(side=LEFT, padx=(0, 15))
        ttk.Radiobutton(mode_section_flow, text="Lote por Pasta Raiz", variable=self.media_type, value="batch_image_hierarchical", command=self.update_ui_for_media_type).pack(side=LEFT, padx=(0,15))

        # --- Ficheiros de Entrada ---
        input_section = ttk.LabelFrame(tab, text=" Ficheiros de Entrada ", padding=15)
        input_section.grid(row=1, column=0, sticky="ew", pady=(0, 15))
        input_section.columnconfigure(0, weight=1)
        
        inputs_container = ttk.Frame(input_section)
        inputs_container.grid(row=0, column=0, sticky="ew")
        inputs_container.columnconfigure(0, weight=1)

        self.single_inputs_frame = ttk.Frame(inputs_container); self.single_inputs_frame.grid(row=0, column=0, sticky="ew"); self.single_inputs_frame.columnconfigure(0, weight=1)
        self.media_path_label_widget = self._create_file_input(self.single_inputs_frame, 0, "Mídia Principal:", 'media_single', self.select_media_single)
        self._create_file_input(self.single_inputs_frame, 1, "Narração (Áudio):", 'narration_single', lambda: self.select_file('narration_single', "Selecione a Narração", SUPPORTED_NARRATION_FT))
        self._create_file_input(self.single_inputs_frame, 2, "Legenda (SRT):", 'subtitle_single', lambda: self.select_file('subtitle_single', "Selecione a Legenda", SUPPORTED_SUBTITLE_FT))
        
        self.batch_video_inputs_frame = ttk.Frame(inputs_container); self.batch_video_inputs_frame.grid(row=0, column=0, sticky="ew"); self.batch_video_inputs_frame.columnconfigure(0, weight=1)
        self._create_file_input(self.batch_video_inputs_frame, 0, "Pasta de Vídeos:", 'batch_video', lambda: self.select_folder('batch_video', "Selecione a Pasta de Vídeos"))
        self._create_file_input(self.batch_video_inputs_frame, 1, "Pasta de Áudios:", 'batch_audio', lambda: self.select_folder('batch_audio', "Selecione a Pasta de Áudios"))
        self._create_file_input(self.batch_video_inputs_frame, 2, "Pasta de Legendas:", 'batch_srt', lambda: self.select_folder('batch_srt', "Selecione a Pasta de Legendas"))

        self.batch_image_inputs_frame = ttk.Frame(inputs_container); self.batch_image_inputs_frame.grid(row=0, column=0, sticky="ew"); self.batch_image_inputs_frame.columnconfigure(0, weight=1)
        self._create_file_input(self.batch_image_inputs_frame, 0, "Pasta de Imagens:", 'batch_image', lambda: self.select_folder('batch_image', "Selecione a Pasta de Imagens"))
        self._create_file_input(self.batch_image_inputs_frame, 1, "Pasta de Áudios:", 'batch_audio', lambda: self.select_folder('batch_audio', "Selecione a Pasta de Áudios"))
        self._create_file_input(self.batch_image_inputs_frame, 2, "Pasta de Legendas:", 'batch_srt', lambda: self.select_folder('batch_srt', "Selecione a Pasta de Legendas"))

        self.batch_mixed_inputs_frame = ttk.Frame(inputs_container); self.batch_mixed_inputs_frame.grid(row=0, column=0, sticky="ew"); self.batch_mixed_inputs_frame.columnconfigure(0, weight=1)
        self._create_file_input(self.batch_mixed_inputs_frame, 0, "Pasta de Mídia:", 'batch_mixed_media_folder', lambda: self.select_folder('batch_mixed_media_folder', "Selecione a Pasta com Vídeos e Imagens"))
        self._create_file_input(self.batch_mixed_inputs_frame, 1, "Pasta de Áudios:", 'batch_audio', lambda: self.select_folder('batch_audio', "Selecione a Pasta de Áudios"))
        self._create_file_input(self.batch_mixed_inputs_frame, 2, "Pasta de Legendas:", 'batch_srt', lambda: self.select_folder('batch_srt', "Selecione a Pasta de Legendas"))

        self.batch_hierarchical_inputs_frame = ttk.Frame(inputs_container); self.batch_hierarchical_inputs_frame.grid(row=0, column=0, sticky="ew"); self.batch_hierarchical_inputs_frame.columnconfigure(0, weight=1)
        self._create_file_input(self.batch_hierarchical_inputs_frame, 0, "Pasta Raiz:", 'batch_root', lambda: self.select_folder('batch_root', "Selecione a Pasta Raiz com as subpastas numéricas"))
        self._create_file_input(self.batch_hierarchical_inputs_frame, 1, "Pasta de Imagens:", 'batch_image', lambda: self.select_folder('batch_image', "Selecione a Pasta de Imagens"))
        
        # --- Pasta de Saída (RESTAURADA) ---
        output_section = ttk.LabelFrame(tab, text=" Local de Saída ", padding=15)
        output_section.grid(row=2, column=0, sticky="ew", pady=(0, 15))
        output_section.columnconfigure(0, weight=1)
        self._create_file_input(output_section, 0, "Salvar em:", 'output', lambda: self.select_folder('output', "Selecione a Pasta de Saída"))

        # --- Música de Fundo ---
        music_section = ttk.LabelFrame(tab, text=" Música de Fundo (Opcional) ", padding=15)
        music_section.grid(row=3, column=0, sticky="ew", pady=(0, 15))
        music_section.columnconfigure(0, weight=1)
        self.music_file_frame = self._create_file_input(music_section, 0, "Ficheiro de Música:", 'music_single', lambda: self.select_file('music_single', "Selecione a Música", SUPPORTED_MUSIC_FT))
        self.music_folder_frame = ttk.Frame(music_section); self.music_folder_frame.grid(row=0, column=0, sticky="ew"); self.music_folder_frame.columnconfigure(0, weight=1)
        self._create_file_input(self.music_folder_frame, 0, "Pasta de Músicas:", 'music_folder', lambda: self.select_folder('music_folder', "Selecione a Pasta de Músicas"))
        
        self.music_behavior_frame = ttk.Frame(self.music_folder_frame)
        self.music_behavior_frame.grid(row=1, column=0, sticky='ew', pady=(10,0))
        self.music_behavior_frame.columnconfigure(0, weight=1)
        behavior_label = ttk.Label(self.music_behavior_frame, text="Comportamento:", width=20, anchor='w')
        behavior_label.grid(row=0, column=0, sticky="w", padx=(0, 10))
        
        radio_container = ttk.Frame(self.music_behavior_frame)
        radio_container.grid(row=0, column=1, sticky='ew', columnspan=2)
        
        rb1 = ttk.Radiobutton(radio_container, text="Repetir (Loop)", variable=self.batch_music_behavior_var, value="loop")
        rb1.pack(side=LEFT, padx=(0, 15))
        ToolTip(rb1, "Uma única música aleatória será escolhida e repetida se for mais curta que o vídeo.")
        
        rb2 = ttk.Radiobutton(radio_container, text="Aleatório por Vídeo", variable=self.batch_music_behavior_var, value="random")
        rb2.pack(side=LEFT, padx=(0, 15))
        ToolTip(rb2, "Uma nova música aleatória da pasta será selecionada para cada vídeo no lote. Se a narração for longa, várias músicas serão usadas em sequência.")

        intro_section = ttk.LabelFrame(tab, text=" Introdução com Texto Digitado ", padding=15)
        intro_section.grid(row=4, column=0, sticky="ew", pady=(0, 15))
        intro_section.columnconfigure(1, weight=1)

        ttk.Checkbutton(
            intro_section,
            text="Ativar introdução digitada antes do conteúdo",
            variable=self.intro_enabled_var,
            command=self._update_intro_section_state
        ).grid(row=0, column=0, columnspan=2, sticky="w")

        ttk.Label(intro_section, text="Idioma para vídeos únicos/slideshow:").grid(row=1, column=0, sticky="w", pady=(10, 2))
        self.single_language_combobox = ttk.Combobox(
            intro_section,
            textvariable=self.single_language_display_var,
            state="readonly",
            values=list(self.language_code_to_display.values())
        )
        self.single_language_combobox.grid(row=1, column=1, sticky="ew", pady=(10, 2))
        self.single_language_combobox.bind("<<ComboboxSelected>>", self._on_single_language_selected)

        ttk.Label(intro_section, text="Texto padrão (quando o idioma não estiver configurado):").grid(row=2, column=0, sticky="w", pady=(10, 2))
        self.intro_default_entry = ttk.Entry(intro_section, textvariable=self.intro_default_text_var)
        self.intro_default_entry.grid(row=2, column=1, sticky="ew", pady=(10, 2))

        languages_frame = ttk.Frame(intro_section)
        languages_frame.grid(row=3, column=0, columnspan=2, sticky="ew", pady=(10, 0))
        languages_frame.columnconfigure(1, weight=1)

        self.intro_text_entries = []
        for idx, (code, name) in enumerate(LANGUAGE_CODE_MAP.items()):
            ttk.Label(languages_frame, text=f"{name} ({code}):").grid(row=idx, column=0, sticky="w", padx=(0, 10), pady=2)
            entry = ttk.Entry(languages_frame, textvariable=self.intro_text_vars[code])
            entry.grid(row=idx, column=1, sticky="ew", pady=2)
            self.intro_text_entries.append(entry)

        self._update_intro_section_state()

        # --- Ações e Progresso (Grid row atualizado) ---
        self._create_editor_process_section(tab, 5)

    def _on_single_language_selected(self, event=None):
        display_value = self.single_language_display_var.get()
        self.single_language_code_var.set(self.language_display_to_code.get(display_value, 'auto'))

    def _update_intro_section_state(self):
        state = NORMAL if self.intro_enabled_var.get() else DISABLED
        if hasattr(self, 'intro_default_entry'):
            self.intro_default_entry.config(state=state)
        for entry in getattr(self, 'intro_text_entries', []):
            entry.config(state=state)

    def _create_video_tab(self):
        # ... (sem alterações) ...
        tab = ttk.Frame(self.notebook, padding=(20, 15))
        self.notebook.add(tab, text=" Editor: Vídeo ")
        tab.columnconfigure(0, weight=1)
        
        self.video_settings_section = ttk.LabelFrame(tab, text=" Configurações Gerais de Vídeo ", padding=15)
        self.video_settings_section.grid(row=0, column=0, sticky="ew", pady=(0, 20))
        self.video_settings_section.columnconfigure(1, weight=1)
        ttk.Label(self.video_settings_section, text="Resolução:").grid(row=0, column=0, sticky="w", padx=(0,10), pady=5)
        ttk.Combobox(self.video_settings_section, textvariable=self.resolution_var, values=RESOLUTIONS, state="readonly").grid(row=0, column=1, sticky="ew")
        ttk.Label(self.video_settings_section, text="Codificador:").grid(row=1, column=0, sticky="w", padx=(0,10), pady=5)
        self.video_codec_combobox = ttk.Combobox(self.video_settings_section, textvariable=self.video_codec_var, state="readonly")
        self.video_codec_combobox.grid(row=1, column=1, sticky="ew")
        
        self.slideshow_section = ttk.LabelFrame(tab, text=" Configurações de Slideshow ", padding=15)
        self.slideshow_section.grid(row=2, column=0, sticky="ew")
        self.slideshow_section.columnconfigure(1, weight=1)
        
        ttk.Label(self.slideshow_section, text="Duração por Imagem (s):").grid(row=0, column=0, sticky="w", padx=(0,10), pady=5)
        duration_frame = ttk.Frame(self.slideshow_section); duration_frame.grid(row=0, column=1, sticky="ew"); duration_frame.columnconfigure(0, weight=1)
        ttk.Scale(duration_frame, from_=1, to=30, variable=self.image_duration_var, orient=HORIZONTAL, command=lambda v: self.image_duration_var.set(int(float(v)))).grid(row=0, column=0, sticky="ew", padx=(0,10))
        ttk.Label(duration_frame, textvariable=self.image_duration_var, width=3).grid(row=0, column=1)
        
        ttk.Label(self.slideshow_section, text="Transição:").grid(row=1, column=0, sticky="w", padx=(0,10), pady=5)
        ttk.Combobox(self.slideshow_section, textvariable=self.transition_name_var, values=list(SLIDESHOW_TRANSITIONS.keys()), state="readonly").grid(row=1, column=1, sticky="ew")

        ttk.Label(self.slideshow_section, text="Duração da Transição (s):").grid(row=2, column=0, sticky="w", padx=(0,10), pady=5)
        trans_duration_frame = ttk.Frame(self.slideshow_section); trans_duration_frame.grid(row=2, column=1, sticky="ew"); trans_duration_frame.columnconfigure(0, weight=1)
        ttk.Scale(trans_duration_frame, from_=0.1, to=5.0, variable=self.transition_duration_var, orient=HORIZONTAL, command=lambda v: self.transition_duration_var.set(round(float(v),1))).grid(row=0, column=0, sticky="ew", padx=(0,10))
        ttk.Label(trans_duration_frame, textvariable=self.transition_duration_var, width=4).grid(row=0, column=1)

        ttk.Label(self.slideshow_section, text="Efeito de Movimento:").grid(row=3, column=0, sticky="w", padx=(0,10), pady=5)
        ttk.Combobox(self.slideshow_section, textvariable=self.motion_var, values=SLIDESHOW_MOTIONS, state="readonly").grid(row=3, column=1, sticky="ew")

    def _create_audio_tab(self):
        # ... (sem alterações) ...
        tab = ttk.Frame(self.notebook, padding=(20, 15))
        self.notebook.add(tab, text=" Editor: Áudio ")
        tab.columnconfigure(0, weight=1)
        audio_settings_section = ttk.LabelFrame(tab, text=" Volumes ", padding=15)
        audio_settings_section.grid(row=0, column=0, sticky="ew", pady=(0, 20))
        audio_settings_section.columnconfigure(1, weight=1)
        
        self._create_volume_slider(audio_settings_section, 0, "Volume da Narração:", self.narration_volume_var, -20, 20)
        self._create_volume_slider(audio_settings_section, 1, "Volume da Música:", self.music_volume_var, -60, 0)

        fade_out_section = ttk.LabelFrame(tab, text=" Encerramento (Fade Out) ", padding=15)
        fade_out_section.grid(row=1, column=0, sticky="ew")
        fade_out_section.columnconfigure(1, weight=1)

        cb = ttk.Checkbutton(fade_out_section, text="Adicionar tela preta com fade out de áudio no final", variable=self.add_fade_out_var, bootstyle="round-toggle")
        cb.grid(row=0, column=0, columnspan=2, sticky="w", pady=5)
        ToolTip(cb, "Adiciona um final suave ao vídeo, escurecendo a tela e silenciando o áudio.")

        ttk.Label(fade_out_section, text="Duração do Encerramento (s):").grid(row=1, column=0, sticky="w", padx=(0, 10), pady=5)
        fade_duration_frame = ttk.Frame(fade_out_section)
        fade_duration_frame.grid(row=1, column=1, sticky="ew")
        fade_duration_frame.columnconfigure(0, weight=1)
        
        ttk.Scale(fade_duration_frame, from_=1, to=20, variable=self.fade_out_duration_var, orient=HORIZONTAL, command=lambda v: self.fade_out_duration_var.set(int(float(v)))).grid(row=0, column=0, sticky="ew", padx=(0, 10))
        ttk.Label(fade_duration_frame, textvariable=self.fade_out_duration_var, width=3).grid(row=0, column=1)

    def _create_intro_tab(self):
        tab = ttk.Frame(self.notebook, padding=(20, 15))
        self.notebook.add(tab, text=" Editor: Introdução ")
        tab.columnconfigure(0, weight=1)

        helper_box = ttk.LabelFrame(tab, text=" Como funciona? ", padding=15)
        helper_box.grid(row=0, column=0, sticky="ew", pady=(0, 15))
        helper_text = (
            "1. Ative a introdução digitada para que o editor gere um clipe com fundo preto e animação de digitação.\n"
            "2. Escolha o idioma principal para renderizações únicas ou deixe em Automático para usar o idioma detectado no lote.\n"
            "3. Preencha o texto padrão e personalize apenas os idiomas necessários: cada vídeo só exibirá o texto configurado para ele."
        )
        ttk.Label(helper_box, text=helper_text, justify=LEFT, wraplength=760).grid(row=0, column=0, sticky="w")

        settings_box = ttk.LabelFrame(tab, text=" Configurações principais ", padding=15)
        settings_box.grid(row=1, column=0, sticky="ew", pady=(0, 15))
        settings_box.columnconfigure(1, weight=1)

        self.intro_enabled_check = ttk.Checkbutton(
            settings_box,
            text="Ativar introdução digitada com áudio sincronizado",
            variable=self.intro_enabled_var,
            bootstyle="round-toggle",
            command=self._refresh_intro_state
        )
        self.intro_enabled_check.grid(row=0, column=0, columnspan=2, sticky="w")
        ToolTip(self.intro_enabled_check, "Quando ligado, cada renderização começará com o texto digitado antes do conteúdo principal.")

        ttk.Label(settings_box, text="Idioma para vídeos únicos:").grid(row=1, column=0, sticky="w", padx=(0, 10), pady=(12, 5))
        self._intro_language_choices = [("auto", "Automático (usar idioma do vídeo)")]
        for code, label in LANGUAGE_CODE_MAP.items():
            self._intro_language_choices.append((code, f"{label} ({code})"))

        self.intro_language_display_var = ttk.StringVar()
        self.intro_language_combobox = ttk.Combobox(
            settings_box,
            textvariable=self.intro_language_display_var,
            state="readonly",
            values=[label for _, label in self._intro_language_choices]
        )
        self.intro_language_combobox.grid(row=1, column=1, sticky="ew", pady=(12, 5))
        self.intro_language_combobox.bind("<<ComboboxSelected>>", lambda event: self._on_intro_language_selected())

        ttk.Label(settings_box, text="Texto padrão (usado quando não há idioma específico):").grid(row=2, column=0, columnspan=2, sticky="w", pady=(12, 5))
        self.intro_default_text_widget = scrolledtext.ScrolledText(settings_box, height=4, wrap="word")
        self.intro_default_text_widget.grid(row=3, column=0, columnspan=2, sticky="ew")
        self.intro_default_text_widget.insert("1.0", self.intro_default_text_var.get())

        per_language_box = ttk.LabelFrame(tab, text=" Textos personalizados por idioma ", padding=15)
        per_language_box.grid(row=2, column=0, sticky="nsew")
        per_language_box.columnconfigure(1, weight=1)
        tab.rowconfigure(2, weight=1)

        self.intro_text_inputs: Dict[str, scrolledtext.ScrolledText] = {}
        for row_idx, (code, label) in enumerate(LANGUAGE_CODE_MAP.items()):
            ttk.Label(per_language_box, text=f"{label} ({code}):", anchor="w").grid(row=row_idx, column=0, sticky="nw", padx=(0, 10), pady=5)
            txt = scrolledtext.ScrolledText(per_language_box, height=3, width=40, wrap="word")
            txt.grid(row=row_idx, column=1, sticky="ew", pady=5)
            existing = self._intro_text_cache.get(code, "")
            if not existing and code.lower() in self._intro_text_cache:
                existing = self._intro_text_cache.get(code.lower(), "")
            if existing:
                txt.insert("1.0", existing)
            self.intro_text_inputs[code] = txt

        self._set_intro_language_display_from_code(self.intro_language_var.get())
        self._refresh_intro_state()

    def _set_intro_language_display_from_code(self, code: str):
        selected_label = next((label for value, label in self._intro_language_choices if value == code), None)
        if not selected_label:
            selected_label = self._intro_language_choices[0][1]
            self.intro_language_var.set(self._intro_language_choices[0][0])
        self.intro_language_display_var.set(selected_label)

    def _on_intro_language_selected(self):
        current_label = self.intro_language_display_var.get()
        for value, label in self._intro_language_choices:
            if label == current_label:
                self.intro_language_var.set(value)
                break

    def _refresh_intro_state(self):
        enabled = self.intro_enabled_var.get()
        state = NORMAL if enabled else DISABLED
        if hasattr(self, 'intro_language_combobox'):
            self.intro_language_combobox.configure(state="readonly" if enabled else DISABLED)
        if hasattr(self, 'intro_default_text_widget'):
            self.intro_default_text_widget.configure(state=state)
        if hasattr(self, 'intro_text_inputs'):
            for widget in self.intro_text_inputs.values():
                widget.configure(state=state)
        if not enabled and hasattr(self, 'intro_default_text_widget'):
            self.intro_default_text_widget.configure(state=state)

    def _collect_intro_texts(self) -> Dict[str, str]:
        texts: Dict[str, str] = {}
        if not hasattr(self, 'intro_text_inputs'):
            return texts
        for code, widget in self.intro_text_inputs.items():
            previous_state = widget.cget("state")
            if previous_state == 'disabled':
                widget.configure(state=NORMAL)
            value = widget.get("1.0", "end").strip()
            if previous_state == 'disabled':
                widget.configure(state=DISABLED)
            if value:
                texts[code] = value
        return texts

    def _create_effects_tab(self):
        # ... (sem alterações) ...
        tab = ttk.Frame(self.notebook, padding=(20, 15))
        self.notebook.add(tab, text=" Editor: Efeitos ")
        tab.columnconfigure(0, weight=1)

        effects_section = ttk.LabelFrame(tab, text=" Efeitos de Overlay de Vídeo ", padding=15)
        effects_section.grid(row=0, column=0, sticky="ew", pady=(0, 20))
        effects_section.columnconfigure(0, weight=1)
        
        self._create_file_input(effects_section, 0, "Arquivo de Efeito (.mp4):", 'effect_overlay', lambda: self.select_file('effect_overlay', "Selecione o vídeo de efeito", SUPPORTED_VIDEO_FT))
        
        blend_frame = ttk.Frame(effects_section)
        blend_frame.grid(row=1, column=0, sticky="ew", pady=4)
        blend_frame.columnconfigure(1, weight=1)
        ttk.Label(blend_frame, text="Modo de Mesclagem:", width=25, anchor='w').grid(row=0, column=0, sticky="w", padx=(0, 10))
        blend_combo = ttk.Combobox(blend_frame, textvariable=self.effect_blend_mode_var, values=list(EFFECT_BLEND_MODES.keys()), state="readonly")
        blend_combo.grid(row=0, column=1, sticky="ew")
        ToolTip(blend_combo, "Como o vídeo de efeito será misturado com o vídeo principal.")

    def _create_volume_slider(self, parent, row, label_text, var, from_, to):
        # ... (sem alterações) ...
        ttk.Label(parent, text=label_text).grid(row=row, column=0, sticky="w", padx=(0,10), pady=10)
        slider_frame = ttk.Frame(parent)
        slider_frame.grid(row=row, column=1, sticky="ew")
        slider_frame.columnconfigure(0, weight=1)
        
        display_var = ttk.StringVar()
        def update_display(v):
            val = int(float(v))
            var.set(val)
            display_var.set(f"{val} dB")
        
        ttk.Scale(slider_frame, from_=from_, to=to, variable=var, orient=HORIZONTAL, command=update_display).grid(row=0, column=0, sticky="ew", padx=(0,10))
        ttk.Label(slider_frame, textvariable=display_var, width=7).grid(row=0, column=1)
        update_display(var.get())

    def _create_subtitle_tab(self):
        # ... (sem alterações) ...
        tab = ttk.Frame(self.notebook, padding=(20, 15))
        self.notebook.add(tab, text=" Editor: Legendas ")
        tab.columnconfigure(0, weight=1)
        tab.rowconfigure(0, weight=1)
        
        settings_frame = ttk.LabelFrame(tab, text=" Estilo da Legenda (SRT) ", padding=15)
        settings_frame.grid(row=0, column=0, sticky="ew", pady=(0, 20))
        settings_frame.columnconfigure(1, weight=1)
        settings_frame.columnconfigure(3, weight=1)
        
        self._create_font_size_slider(settings_frame, 0, 0)
        ttk.Label(settings_frame, text="Posição:").grid(row=0, column=2, sticky="w", padx=(20,10), pady=5)
        pos_combo = ttk.Combobox(settings_frame, textvariable=self.subtitle_position_var, values=list(SUBTITLE_POSITIONS.keys()), state="readonly")
        pos_combo.grid(row=0, column=3, sticky="ew")
        pos_combo.bind('<<ComboboxSelected>>', self.on_subtitle_style_change)
        
        ttk.Label(settings_frame, text="Cor do Texto:").grid(row=1, column=0, sticky="w", padx=(0,10), pady=5)
        self._create_color_picker(settings_frame, 1, 1, self.subtitle_textcolor_var, self.on_subtitle_style_change)
        ttk.Label(settings_frame, text="Cor do Contorno:").grid(row=1, column=2, sticky="w", padx=(20,10), pady=5)
        self._create_color_picker(settings_frame, 1, 3, self.subtitle_outlinecolor_var, self.on_subtitle_style_change)

        style_frame = ttk.Frame(settings_frame)
        style_frame.grid(row=2, column=1, sticky="w", pady=5)
        ttk.Checkbutton(style_frame, text="Negrito", variable=self.subtitle_bold_var, bootstyle="round-toggle", command=self.on_subtitle_style_change).pack(side=LEFT, padx=(0, 10))
        ttk.Checkbutton(style_frame, text="Itálico", variable=self.subtitle_italic_var, bootstyle="round-toggle", command=self.on_subtitle_style_change).pack(side=LEFT)
        
        font_input_container = ttk.Frame(settings_frame)
        font_input_container.grid(row=2, column=2, columnspan=2, sticky='ew', padx=(20,0))
        font_input_container.columnconfigure(1, weight=1)

        ttk.Label(font_input_container, text="Ficheiro de Fonte:", width=15, anchor='w').grid(row=0, column=0, sticky="w", padx=(0, 10))
        
        entry = ttk.Entry(font_input_container, textvariable=self.subtitle_font_file, state="readonly")
        entry.grid(row=0, column=1, sticky="ew", padx=(0, 5))
        
        select_button = ttk.Button(font_input_container, text="Selecionar...", command=lambda: self.select_file('subtitle_font', "Selecione a Fonte", SUPPORTED_FONT_FT, callback=self.on_subtitle_style_change), bootstyle="secondary-outline", width=12)
        select_button.grid(row=0, column=2, sticky="e")

        clear_button = ttk.Button(font_input_container, text="Limpar", command=self.reset_subtitle_font, bootstyle="danger-outline", width=8)
        clear_button.grid(row=0, column=3, sticky="e", padx=(5,0))
        ToolTip(clear_button, "Voltar para a fonte padrão")

        preview_section = ttk.LabelFrame(tab, text=" Pré-visualização da Legenda ", padding=5)
        preview_section.grid(row=1, column=0, sticky="nsew")
        preview_section.rowconfigure(0, weight=1)
        preview_section.columnconfigure(0, weight=1)
        
        self.subtitle_preview = SubtitlePreview(preview_section, self)
        self.subtitle_preview.grid(row=0, column=0, sticky="nsew")
        
        tab.rowconfigure(1, weight=1)

    def _create_overlay_tab(self):
        # ... (sem alterações) ...
        tab = ttk.Frame(self.notebook, padding=(20, 15))
        self.notebook.add(tab, text=" Editor: Sobreposições ")
        tab.columnconfigure(0, weight=1)
        tab.rowconfigure(0, weight=1)

        main_pane = ttk.PanedWindow(tab, orient=HORIZONTAL)
        main_pane.grid(row=0, column=0, sticky="nsew")

        controls_frame = ttk.Frame(main_pane, padding=10)
        main_pane.add(controls_frame, weight=1)
        controls_frame.columnconfigure(0, weight=1)

        png_section = ttk.LabelFrame(controls_frame, text=" Marca d'água (PNG) ", padding=15)
        png_section.grid(row=0, column=0, sticky="ew", pady=(0, 20))
        png_section.columnconfigure(0, weight=1)
        
        self._create_file_input(png_section, 0, "Ficheiro PNG:", 'png_overlay', lambda: self.select_file('png_overlay', "Selecione o arquivo PNG", SUPPORTED_PNG_FT, callback=self.on_png_settings_change))

        pos_frame = ttk.Frame(png_section)
        pos_frame.grid(row=1, column=0, sticky="ew", pady=4)
        pos_frame.columnconfigure(1, weight=1)
        ttk.Label(pos_frame, text="Posição:", width=15, anchor='w').grid(row=0, column=0, sticky="w", padx=(0, 10))
        png_pos_combo = ttk.Combobox(pos_frame, textvariable=self.png_overlay_position_var, values=OVERLAY_POSITIONS, state="readonly")
        png_pos_combo.grid(row=0, column=1, sticky="ew")
        png_pos_combo.bind("<<ComboboxSelected>>", self.on_png_settings_change)

        self._create_slider_control(png_section, 2, "Tamanho (Escala):", self.png_overlay_scale_var, 0.01, 1.0, "%.2f", self.on_png_settings_change)
        self._create_slider_control(png_section, 3, "Opacidade:", self.png_overlay_opacity_var, 0.0, 1.0, "%.2f", self.on_png_settings_change)

        presenter_section = ttk.LabelFrame(controls_frame, text=" Apresentador Animado ", padding=15)
        presenter_section.grid(row=1, column=0, sticky="ew")
        presenter_section.columnconfigure(1, weight=1)

        self._create_file_input(presenter_section, 0, "Vídeo do Apresentador:", 'presenter_video', lambda: self.select_file('presenter_video', "Selecione o vídeo do apresentador", SUPPORTED_PRESENTER_FT, callback=self.on_presenter_settings_change))
        
        presenter_pos_frame = ttk.Frame(presenter_section)
        presenter_pos_frame.grid(row=1, column=0, columnspan=2, sticky="ew", pady=4)
        presenter_pos_frame.columnconfigure(1, weight=1)

        ttk.Label(presenter_pos_frame, text="Posição:").grid(row=0, column=0, sticky="w", padx=(0,10), pady=5)
        presenter_pos_combo = ttk.Combobox(presenter_pos_frame, textvariable=self.presenter_position_var, values=PRESENTER_POSITIONS, state="readonly")
        presenter_pos_combo.grid(row=0, column=1, sticky="ew")
        presenter_pos_combo.bind("<<ComboboxSelected>>", self.on_presenter_settings_change)

        self._create_slider_control(
            presenter_section, 2,
            "Tamanho (Escala):", self.presenter_scale_var,
            0.05, 0.80, "%.2f",
            self.on_presenter_settings_change
        )
        
        chroma_frame = ttk.LabelFrame(presenter_section, text=" Chroma Key (Fundo Verde) ", padding=10)
        chroma_frame.grid(row=3, column=0, columnspan=2, sticky='ew', pady=(10,0))
        chroma_frame.columnconfigure(1, weight=1)

        cb_chroma = ttk.Checkbutton(chroma_frame, text="Ativar Remoção de Fundo", variable=self.presenter_chroma_enabled_var, bootstyle="round-toggle", command=self.on_presenter_settings_change)
        cb_chroma.grid(row=0, column=0, columnspan=2, sticky='w', pady=(0, 10))
        ToolTip(cb_chroma, "Ative se o vídeo do apresentador tiver um fundo de cor sólida (verde, azul, etc.) para ser removido.")

        ttk.Label(chroma_frame, text="Cor do Fundo:").grid(row=1, column=0, sticky="w", padx=(0,10), pady=5)
        self._create_color_picker(chroma_frame, 1, 1, self.presenter_chroma_color_var, self.on_presenter_settings_change)

        self._create_slider_control(
            chroma_frame, 2, "Similaridade:", self.presenter_chroma_similarity_var,
            0.01, 1.0, "%.2f", self.on_presenter_settings_change
        )
        self._create_slider_control(
            chroma_frame, 3, "Suavização:", self.presenter_chroma_blend_var,
            0.0, 1.0, "%.2f", self.on_presenter_settings_change
        )

        preview_frame = ttk.Frame(main_pane, padding=10)
        main_pane.add(preview_frame, weight=2)
        preview_frame.rowconfigure(0, weight=1)
        preview_frame.rowconfigure(1, weight=1)
        preview_frame.columnconfigure(0, weight=1)

        png_preview_section = ttk.LabelFrame(preview_frame, text=" Pré-visualização da Marca d'água ", padding=5)
        png_preview_section.grid(row=0, column=0, sticky="nsew", pady=(0, 10))
        png_preview_section.rowconfigure(0, weight=1)
        png_preview_section.columnconfigure(0, weight=1)
        self.png_preview = PngPreview(png_preview_section)
        self.png_preview.grid(row=0, column=0, sticky="nsew")

        presenter_preview_section = ttk.LabelFrame(preview_frame, text=" Pré-visualização do Apresentador ", padding=5)
        presenter_preview_section.grid(row=1, column=0, sticky="nsew")
        presenter_preview_section.rowconfigure(0, weight=1)
        presenter_preview_section.columnconfigure(0, weight=1)
        self.presenter_preview = PresenterPreview(presenter_preview_section)
        self.presenter_preview.grid(row=0, column=0, sticky="nsew")

    def _create_downloader_tab(self):
        # ... (sem alterações, mas o texto do url_frame já estava corrigido) ...
        tab = ttk.Frame(self.notebook, padding=(20, 15))
        self.notebook.add(tab, text=" Downloader ")
        tab.columnconfigure(0, weight=1)
        tab.rowconfigure(4, weight=1)

        url_frame = ttk.LabelFrame(tab, text=" Cole as URLs (YouTube, Rutube, etc.) abaixo: ", padding=10)
        url_frame.grid(row=0, column=0, padx=0, pady=(0, 10), sticky="nsew")
        url_frame.columnconfigure(0, weight=1)
        url_frame.rowconfigure(0, weight=1)
        self.downloader_url_textbox = tk.Text(url_frame, height=8, wrap=WORD, relief="flat", background=self.root.style.colors.inputbg, foreground=self.root.style.colors.fg, insertbackground=self.root.style.colors.primary, bd=0)
        self.downloader_url_textbox.grid(row=0, column=0, sticky="nsew")

        options_frame = ttk.LabelFrame(tab, text=" Opções de Download ", padding=10)
        options_frame.grid(row=1, column=0, padx=0, pady=10, sticky="ew")
        options_frame.columnconfigure(1, weight=1)
        
        ttk.Button(options_frame, text="Selecionar Pasta de Destino", command=self._downloader_select_folder).grid(row=0, column=0, padx=(0,10), pady=10, sticky="w")
        self.downloader_folder_label = ttk.Label(options_frame, text=f"Salvar em: {self.download_output_path_var.get()}", anchor="w", wraplength=600)
        self.downloader_folder_label.grid(row=0, column=1, padx=10, pady=10, sticky="ew")

        ttk.Label(options_frame, text="Formato de Saída:").grid(row=1, column=0, padx=(0,10), pady=10, sticky="w")
        format_frame = ttk.Frame(options_frame)
        format_frame.grid(row=1, column=1, padx=10, pady=10, sticky="ew")
        ttk.Radiobutton(format_frame, text="Vídeo (MP4)", variable=self.download_format_var, value="MP4").pack(side=LEFT, padx=(0, 15))
        ttk.Radiobutton(format_frame, text="Áudio (MP3)", variable=self.download_format_var, value="MP3").pack(side=LEFT)

        action_frame = ttk.Frame(tab)
        action_frame.grid(row=2, column=0, padx=0, pady=10, sticky="ew")
        action_frame.columnconfigure(0, weight=1)
        
        self.downloader_button = ttk.Button(action_frame, text="Baixar Vídeos em Lote", command=self._downloader_start_thread, bootstyle=SUCCESS)
        self.downloader_button.grid(row=0, column=0, ipady=5, sticky="ew")
        
        progress_frame = ttk.LabelFrame(tab, text=" Progresso ", padding=10)
        progress_frame.grid(row=3, column=0, padx=0, pady=10, sticky="ew")
        progress_frame.columnconfigure(1, weight=1)

        self.downloader_status_label = ttk.Label(progress_frame, text="Aguardando...", anchor="w")
        self.downloader_status_label.grid(row=0, column=0, columnspan=2, sticky="ew", pady=(0,5))
        self.downloader_progress_bar = ttk.Progressbar(progress_frame, mode='determinate')
        self.downloader_progress_bar['value'] = 0
        self.downloader_progress_bar.grid(row=1, column=0, columnspan=2, sticky="ew", pady=(0,10))

        ttk.Label(progress_frame, text="Progresso Geral:").grid(row=2, column=0, sticky="w")
        self.downloader_overall_progress_bar = ttk.Progressbar(progress_frame, mode='determinate', bootstyle=INFO)
        self.downloader_overall_progress_bar['value'] = 0
        self.downloader_overall_progress_bar.grid(row=3, column=0, sticky="ew", pady=(0,5))
        self.downloader_overall_status_label = ttk.Label(progress_frame, text="N/A", anchor="w")
        self.downloader_overall_status_label.grid(row=3, column=1, sticky="w", padx=(10,0))
        
        log_frame = ttk.LabelFrame(tab, text=" Logs do Downloader ", padding=10)
        log_frame.grid(row=4, column=0, sticky="nsew", padx=0, pady=(10,0))
        log_frame.columnconfigure(0, weight=1)
        log_frame.rowconfigure(0, weight=1)
        
        self.downloader_log_textbox = scrolledtext.ScrolledText(log_frame, height=8, wrap=WORD, relief="flat", state=DISABLED, font=("Consolas", 9))
        self.downloader_log_textbox.grid(row=0, column=0, sticky="nsew")

    def _create_settings_tab(self):
        # ... (sem alterações) ...
        tab = ttk.Frame(self.notebook, padding=(20, 15))
        self.notebook.add(tab, text=" Configurações ")
        tab.columnconfigure(0, weight=1)
        
        ffmpeg_section = ttk.LabelFrame(tab, text=" FFmpeg e Diagnóstico ", padding=15)
        ffmpeg_section.grid(row=0, column=0, sticky="ew", pady=(0, 20))
        ffmpeg_section.columnconfigure(0, weight=1)
        
        self._create_file_input(ffmpeg_section, 0, "Caminho do FFmpeg:", 'ffmpeg_path', self.ask_ffmpeg_path_manual)
        
        tech_logs_cb = ttk.Checkbutton(ffmpeg_section, text="Mostrar detalhes técnicos (logs do FFmpeg)", variable=self.show_tech_logs_var, bootstyle="round-toggle")
        tech_logs_cb.grid(row=1, column=0, sticky='w', pady=(10,0))
        ToolTip(tech_logs_cb, "Se marcado, exibe mensagens de erro detalhadas do FFmpeg em caso de falha.")

        status_container = ttk.Frame(ffmpeg_section)
        status_container.grid(row=2, column=0, sticky='ew', pady=(10,0))
        
        install_button = ttk.Button(status_container, text="Instalar FFmpeg (Windows)", command=self.install_ffmpeg_automatically, bootstyle="info-outline")
        install_button.pack(side=LEFT, anchor='w')
        ToolTip(install_button, "Baixa e configura o FFmpeg automaticamente. Requer conexão com a internet.")
        
        logs_button = ttk.Button(status_container, text="Abrir Pasta de Logs", command=self.open_log_folder, bootstyle="secondary-outline")
        logs_button.pack(side=LEFT, padx=(10,0), anchor='w')
        ToolTip(logs_button, "Abre a pasta que contém o ficheiro de log 'app_main.log' para diagnóstico.")

        labels_frame = ttk.Frame(status_container)
        labels_frame.pack(side=LEFT, padx=15, anchor='w', fill='x', expand=True)

        self.ffmpeg_status_label = ttk.Label(labels_frame, text="Verificando FFmpeg...", bootstyle="secondary")
        self.ffmpeg_status_label.pack(anchor='w')
        
        self.gpu_status_label = ttk.Label(labels_frame, text="Verificando GPU...", bootstyle="secondary")
        self.gpu_status_label.pack(anchor='w', pady=(5,0))
        
        self.downloader_engine_status_label = ttk.Label(labels_frame, text="Verificando motor de download...", bootstyle="secondary")
        self.downloader_engine_status_label.pack(anchor='w', pady=(5,0))

    # ... (O restante da classe, como os métodos de lógica, permanecem os mesmos) ...
    def _create_slider_control(self, parent, row, label_text, var, from_, to, format_str, command):
        frame = ttk.Frame(parent)
        frame.grid(row=row, column=0, columnspan=2, sticky="ew", pady=(10, 5))
        frame.columnconfigure(1, weight=1)
        
        ttk.Label(frame, text=label_text, width=15, anchor='w').grid(row=0, column=0, sticky="w", padx=(0, 10))
        
        slider_frame = ttk.Frame(frame)
        slider_frame.grid(row=0, column=1, sticky="ew")
        slider_frame.columnconfigure(0, weight=1)
        
        display_var = ttk.StringVar()
        
        def update_display(v):
            val = float(v)
            var.set(val)
            display_var.set(format_str % val)
            if command:
                 self.root.after(50, command)

        scale = ttk.Scale(slider_frame, from_=from_, to=to, variable=var, orient=HORIZONTAL, command=update_display)
        scale.grid(row=0, column=0, sticky="ew", padx=(0, 10))
        
        label = ttk.Label(slider_frame, textvariable=display_var, width=5)
        label.grid(row=0, column=1)
        
        update_display(var.get())
        
        return frame

    def on_png_settings_change(self, event=None):
        if hasattr(self, '_png_update_job'): self.root.after_cancel(self._png_update_job)
        self._png_update_job = self.root.after(100, self.update_png_preview_job)

    def update_png_preview_job(self):
        if not hasattr(self, 'png_preview'): return
        self.png_preview.update_preview(
            logo_path=self.png_overlay_path_var.get(),
            position_key=self.png_overlay_position_var.get(),
            scale=self.png_overlay_scale_var.get(),
            opacity=self.png_overlay_opacity_var.get()
        )
    
    def on_presenter_settings_change(self, event=None):
        if hasattr(self, '_presenter_update_job'): self.root.after_cancel(self._presenter_update_job)
        self._presenter_update_job = self.root.after(150, self._schedule_presenter_preview_update)

    def _schedule_presenter_preview_update(self):
        video_path = self.presenter_video_path_var.get()
        is_enabled = bool(video_path and os.path.exists(video_path))
        if not is_enabled:
            self.presenter_preview.update_preview(is_enabled=False)
            return
        settings = {'chroma_enabled': self.presenter_chroma_enabled_var.get(), 'chroma_color': self.presenter_chroma_color_var.get(),
                    'chroma_similarity': self.presenter_chroma_similarity_var.get(), 'chroma_blend': self.presenter_chroma_blend_var.get()}
        self.thread_executor.submit(self._process_presenter_frame_for_preview, settings)

    def _process_presenter_frame_for_preview(self, settings: dict):
        video_path = self.presenter_video_path_var.get()
        ffmpeg_path = self.ffmpeg_path_var.get()
        if not (video_path and os.path.isfile(video_path) and os.path.isfile(ffmpeg_path)): return
        try:
            self.root.update_idletasks()
            preview_h = self.presenter_preview.winfo_height()
            if preview_h < 10: preview_h = 240
            target_h = max(64, int(preview_h * float(self.presenter_scale_var.get())))
            vf_parts = [f"scale=w=-1:h={target_h}"]
            if settings.get('chroma_enabled'):
                raw_sim = max(0.0, min(float(settings.get('chroma_similarity', 0.20)), 1.0))
                raw_smth = max(0.0, min(float(settings.get('chroma_blend', 0.10)), 1.0))
                sim = 0.05 + 0.45 * raw_sim
                smth = 0.02 + 0.28 * raw_smth
                key_hex = settings.get('chroma_color', '#00FF00').replace('#', '0x')
                vf_parts.append(f"format=rgba,chromakey={key_hex}:{sim}:{smth}")
            vf = ",".join(vf_parts)
            out_png = os.path.join(tempfile.gettempdir(), f"presenter_preview_{int(time.time())}.png")
            cmd = [ffmpeg_path, "-y", "-i", video_path, "-vf", vf, "-frames:v", "1", out_png]
            creation_flags = subprocess.CREATE_NO_WINDOW if platform.system() == "Windows" else 0
            subprocess.run(cmd, check=True, creationflags=creation_flags, capture_output=True, timeout=15)
            if os.path.exists(out_png):
                if self.presenter_processed_frame_path and self.presenter_processed_frame_path != out_png and os.path.exists(self.presenter_processed_frame_path):
                    try: os.remove(self.presenter_processed_frame_path)
                    except OSError: pass
                self.presenter_processed_frame_path = out_png
                self.progress_queue.put(("update_presenter_preview", out_png))
        except (subprocess.CalledProcessError, subprocess.TimeoutExpired, Exception) as e:
            logger.error(f"Falha ao gerar o frame de preview do apresentador: {e}", exc_info=True)
            self.progress_queue.put(("update_presenter_preview_error", "Erro ao gerar preview"))

    def _update_presenter_preview_from_queue(self, image_path=None, error_message=None):
        if not hasattr(self, 'presenter_preview'): return
        self.presenter_preview.update_preview(
            image_path=image_path, position_key=self.presenter_position_var.get(),
            scale=self.presenter_scale_var.get(), is_enabled=bool(self.presenter_video_path_var.get()),
            error_message=error_message)

    def _create_font_size_slider(self, parent, row, col):
        ttk.Label(parent, text="Tamanho:").grid(row=row, column=col, sticky="w", padx=(0,10), pady=5)
        font_size_frame = ttk.Frame(parent)
        font_size_frame.grid(row=row, column=col+1, sticky="ew")
        font_size_frame.columnconfigure(0, weight=1)
        display_var = ttk.StringVar()
        def update_display(v):
            val = int(float(v))
            self.subtitle_fontsize_var.set(val)
            display_var.set(str(val))
            self.on_subtitle_style_change()
        ttk.Scale(font_size_frame, from_=10, to=100, variable=self.subtitle_fontsize_var, orient=HORIZONTAL, command=update_display).grid(row=0, column=0, sticky="ew", padx=(0,10))
        ttk.Label(font_size_frame, textvariable=display_var, width=3).grid(row=0, column=1)
        update_display(self.subtitle_fontsize_var.get())

    def open_log_folder(self):
        if self.log_file_path:
            log_dir = os.path.dirname(self.log_file_path)
            try:
                if platform.system() == "Windows": os.startfile(log_dir)
                elif platform.system() == "Darwin": subprocess.Popen(["open", log_dir])
                else: subprocess.Popen(["xdg-open", log_dir])
                self.update_status_textbox(f"Pasta de logs aberta: {log_dir}", tag="info")
            except Exception as e:
                logger.error(f"Não foi possível abrir a pasta de logs: {e}")
                Messagebox.show_error(f"Não foi possível abrir a pasta de logs.\nPor favor, navegue manualmente para:\n{log_dir}", "Erro", parent=self.root)
        else:
            Messagebox.show_warning("O caminho do arquivo de log ainda não foi definido.", "Aviso", parent=self.root)
            
    def _create_editor_process_section(self, parent, start_row):
        action_frame = ttk.LabelFrame(parent, text=" Editor: Ações e Progresso ", padding=15)
        action_frame.grid(row=start_row, column=0, sticky="ew", pady=(10, 10))
        action_frame.columnconfigure(1, weight=1)
        
        button_frame = ttk.Frame(action_frame)
        button_frame.grid(row=0, column=0, rowspan=2, padx=(0, 20), sticky='n')
        self.start_button = ttk.Button(button_frame, text="▶ Iniciar Edição", command=self.start_processing_controller, bootstyle="success", width=15)
        self.start_button.pack(pady=(0, 5), ipady=2)
        self.cancel_button = ttk.Button(button_frame, text="⏹ Cancelar", command=self.request_cancellation, state=DISABLED, bootstyle="danger-outline", width=15)
        self.cancel_button.pack(pady=5, ipady=2)
        
        ttk.Label(action_frame, text="Progresso do Item:").grid(row=0, column=1, sticky="w", pady=(0,5))
        self.progress_bar = ttk.Progressbar(action_frame, mode='determinate', bootstyle="success-striped")
        self.progress_bar.grid(row=0, column=2, sticky="ew", padx=10, pady=(0,5))
        
        self.batch_progress_frame = ttk.Frame(action_frame)
        self.batch_progress_frame.grid(row=1, column=1, columnspan=2, sticky="ew")
        self.batch_progress_frame.columnconfigure(1, weight=1)
        ttk.Label(self.batch_progress_frame, text="Progresso do Lote:").grid(row=0, column=0, sticky="w")
        self.batch_progress_bar = ttk.Progressbar(self.batch_progress_frame, mode='determinate', bootstyle="info-striped")
        self.batch_progress_bar.grid(row=0, column=1, sticky="ew", padx=10)

        log_frame = ttk.LabelFrame(parent, text=" Logs de Processamento (Editor) ", padding=(15, 10))
        log_frame.grid(row=start_row + 1, column=0, sticky="nsew", pady=(0, 5))
        log_frame.rowconfigure(0, weight=1)
        log_frame.columnconfigure(0, weight=1)
        self.status_text = scrolledtext.ScrolledText(log_frame, height=8, wrap=WORD, relief="flat", state=DISABLED, font=('Consolas', 9))
        self.status_text.grid(row=0, column=0, sticky="nsew")
        self.status_text.tag_configure("error", foreground=self.root.style.colors.danger)
        self.status_text.tag_configure("success", foreground=self.root.style.colors.success)
        self.status_text.tag_configure("info", foreground=self.root.style.colors.info)
        self.status_text.tag_configure("warning", foreground=self.root.style.colors.warning)
        self.status_text.tag_configure("debug", foreground=self.root.style.colors.secondary)

    def _create_status_bar(self):
        status_bar = ttk.Frame(self.root, padding=(10, 5))
        status_bar.grid(row=1, column=0, sticky="ew")
        status_bar.columnconfigure(0, weight=1)
        
        self.license_status_label = ttk.Label(status_bar, text="Verificando licença...")
        self.license_status_label.pack(side=RIGHT)
        self.update_license_status_display(self.license_data)

    def update_license_status_display(self, license_info=None):
        data_to_use = license_info or self.license_data
        if not hasattr(self, 'license_status_label'): return
        if not data_to_use or 'data' not in data_to_use:
            self.license_status_label.config(text="Licença: Inválida", bootstyle="danger"); return
        
        attributes = data_to_use['data']['attributes']
        expiry_str = attributes.get('expiry')
        if not expiry_str:
            self.license_status_label.config(text="Licença: Vitalícia", bootstyle="success"); return
        try:
            from datetime import datetime, timezone
            expiry_date = datetime.fromisoformat(expiry_str.replace('Z', '+00:00'))
            remaining = expiry_date - datetime.now(timezone.utc)
            if remaining.days >= 0:
                text = f"Licença Ativa (Expira em: {remaining.days + 1} dias)"
                bootstyle = "success" if remaining.days > 7 else "warning"
            else:
                text = "Licença: Expirada"
                bootstyle = "danger"
            self.license_status_label.config(text=text, bootstyle=bootstyle)
        except Exception as e:
            logger.error(f"Erro ao calcular a expiração da licença: {e}")
            self.license_status_label.config(text="Erro na licença", bootstyle="danger")

    def _create_file_input(self, parent, row, label_text, var_key, command):
        frame = ttk.Frame(parent)
        frame.grid(row=row, column=0, columnspan=2, sticky="ew", pady=4)
        frame.columnconfigure(1, weight=1)
        ttk.Label(frame, text=label_text, width=25, anchor='w').grid(row=0, column=0, sticky="w", padx=(0, 10))
        entry = ttk.Entry(frame, textvariable=self.path_vars[var_key], state="readonly")
        entry.grid(row=0, column=1, sticky="ew", padx=(0, 10))
        button_container = ttk.Frame(frame)
        button_container.grid(row=0, column=2, sticky='e')
        select_button = ttk.Button(button_container, text="Selecionar...", command=command, bootstyle="secondary-outline", width=12)
        select_button.pack(side=LEFT)
        if var_key in ['png_overlay', 'effect_overlay', 'presenter_video']:
            clear_cmd = lambda: (self.path_vars[var_key].set(''), self.on_png_settings_change() if var_key == 'png_overlay' else self.on_presenter_settings_change())
            clear_button = ttk.Button(button_container, text="Limpar", command=clear_cmd, bootstyle="danger-outline", width=8)
            clear_button.pack(side=LEFT, padx=(5, 0))
            ToolTip(clear_button, f"Remover {var_key.replace('_', ' ')}")
        return frame

    def _create_color_picker(self, parent, row, column, variable, callback=None):
        frame = ttk.Frame(parent)
        frame.grid(row=row, column=column, sticky="ew")
        entry = ttk.Entry(frame, textvariable=variable, width=10)
        if callback: entry.bind("<KeyRelease>", lambda e: callback())
        entry.pack(side=LEFT, fill=X, expand=True)
        button = ttk.Button(frame, text="🎨", width=3, bootstyle="info-outline", command=lambda: self.select_color(variable, callback))
        button.pack(side=LEFT, padx=(5,0))

    def on_subtitle_style_change(self, event=None):
        if hasattr(self, '_subtitle_update_job'): self.root.after_cancel(self._subtitle_update_job)
        self._subtitle_update_job = self.root.after(100, self.update_subtitle_preview_job)
        
    def update_subtitle_preview_job(self):
        if not hasattr(self, 'subtitle_preview'): return
        try:
            font_size = int(self.subtitle_fontsize_var.get())
            is_bold, is_italic = self.subtitle_bold_var.get(), self.subtitle_italic_var.get()
            font_path = self.subtitle_font_file.get()
            text_color, outline_color = self.subtitle_textcolor_var.get(), self.subtitle_outlinecolor_var.get()
            position_key = self.subtitle_position_var.get()
            style_list = []
            if is_bold: style_list.append("bold")
            if is_italic: style_list.append("italic")
            font_obj = None
            try:
                if font_path and os.path.exists(font_path):
                    user_font_family = Path(font_path).stem
                    font_tuple = (user_font_family, font_size, *style_list)
                    font_obj = tkFont.Font(font=font_tuple)
                else:
                    font_tuple = ("Arial", font_size, *style_list)
                    font_obj = tkFont.Font(font=font_tuple)
            except Exception as font_error:
                logger.critical(f"ERRO CRÍTICO DE FONTE: {font_error}", exc_info=True)
                font_obj = tkFont.Font(family="Arial", size=12)
            self.subtitle_preview.update_preview(font_config=font_obj, text_color=text_color, outline_color=outline_color, position_key=position_key)
        except Exception as e:
            logger.error(f"Erro inesperado em update_subtitle_preview_job: {e}", exc_info=True)

    def update_ui_for_media_type(self, event=None):
        # ... (sem alterações) ...
        mode = self.media_type.get()
        is_single_video, is_slideshow = (mode == "video_single"), (mode == "image_folder")
        is_batch_video, is_batch_image = (mode == "batch_video"), (mode == "batch_image")
        is_batch_hierarchical, is_batch_mixed = (mode == "batch_image_hierarchical"), (mode == "batch_mixed")
        is_any_batch = is_batch_video or is_batch_image or is_batch_hierarchical or is_batch_mixed
        is_any_slideshow = is_slideshow or is_batch_image or is_batch_hierarchical or is_batch_mixed
        
        frames_to_manage = {
            self.single_inputs_frame: is_single_video or is_slideshow,
            self.batch_video_inputs_frame: is_batch_video,
            self.batch_image_inputs_frame: is_batch_image,
            self.batch_hierarchical_inputs_frame: is_batch_hierarchical,
            self.batch_mixed_inputs_frame: is_batch_mixed,
            self.music_file_frame: not is_any_batch,
            self.music_folder_frame: is_any_batch,
            self.music_behavior_frame: is_any_batch,
            self.batch_progress_frame: is_any_batch,
            self.slideshow_section: is_any_slideshow
        }

        for frame, show in frames_to_manage.items():
            if show:
                frame.grid()
            else:
                frame.grid_remove()

        if is_single_video or is_slideshow:
            self.media_path_label_widget.winfo_children()[0].config(text="Pasta de Imagens:" if is_slideshow else "Ficheiro de Vídeo:")
        self.notebook.tab(1, text="Editor: Vídeo & Slideshow" if is_any_slideshow else "Editor: Vídeo")
        if is_batch_image or is_batch_hierarchical or is_batch_mixed: self.video_settings_section.grid_remove()
        else: self.video_settings_section.grid()

    def select_media_single(self):
        # ... (sem alterações) ...
        if self.media_type.get() == "image_folder": self.select_folder('media_single', "Selecione a Pasta de Imagens")
        else: self.select_file('media_single', "Selecione o Ficheiro de Vídeo", SUPPORTED_VIDEO_FT)

    def select_file(self, var_key, title, filetypes, callback=None):
        # ... (sem alterações) ...
        variable = self.path_vars[var_key]
        last_dir_key_map = {'png_overlay': 'last_png_folder', 'effect_overlay': 'last_effect_folder', 'presenter_video': 'last_presenter_folder'}
        last_dir_key = last_dir_key_map.get(var_key, 'output_folder')
        last_dir = os.path.dirname(variable.get()) if variable.get() else self.config.get(last_dir_key)
        filepath = filedialog.askopenfilename(title=title, filetypes=filetypes, initialdir=last_dir, parent=self.root)
        if filepath:
            variable.set(filepath)
            if var_key == 'subtitle_font': self.load_font_resource(filepath)
            elif var_key in last_dir_key_map: self.config[last_dir_key_map[var_key]] = os.path.dirname(filepath)
            if callback: callback()

    def reset_subtitle_font(self):
        # ... (sem alterações) ...
        logger.info("Resetando para a fonte padrão.")
        self.unload_all_font_resources()
        self.subtitle_font_file.set('')
        self.on_subtitle_style_change()

    def load_font_resource(self, filepath: str):
        # ... (sem alterações) ...
        if platform.system() != "Windows": return
        self.unload_all_font_resources()
        gdi32 = ctypes.WinDLL('gdi32')
        if gdi32.AddFontResourceW(filepath) > 0:
            self.loaded_fonts.append(filepath)
            logger.info(f"Fonte '{filepath}' carregada com sucesso.")
        else:
            logger.error(f"Falha ao carregar a fonte '{filepath}'.")
            Messagebox.show_error(f"O Windows não conseguiu carregar a fonte:\n{filepath}", "Erro de Fonte")
            
    def unload_all_font_resources(self):
        # ... (sem alterações) ...
        if platform.system() != "Windows" or not self.loaded_fonts: return
        gdi32 = ctypes.WinDLL('gdi32')
        for font_path in self.loaded_fonts:
            if gdi32.RemoveFontResourceW(font_path) > 0: logger.info(f"Fonte '{font_path}' descarregada.")
            else: logger.warning(f"Falha ao descarregar a fonte '{font_path}'.")
        self.loaded_fonts.clear()

    def select_folder(self, var_key, title):
        # ... (sem alterações) ...
        variable = self.path_vars[var_key]
        last_dir_key_map = {'output': 'output_folder', 'batch_image': 'last_image_folder', 'batch_root': 'last_root_folder', 'batch_mixed_media_folder': 'last_mixed_folder'}
        last_dir_key = last_dir_key_map.get(var_key, 'output_folder')
        last_dir = variable.get() or self.config.get(last_dir_key)
        folderpath = filedialog.askdirectory(title=title, initialdir=last_dir, parent=self.root)
        if folderpath:
            variable.set(folderpath)
            if var_key in last_dir_key_map: self.config[last_dir_key_map[var_key]] = folderpath

    def select_color(self, variable, callback=None):
        # ... (sem alterações) ...
        color = tk.colorchooser.askcolor(title="Escolha uma cor", initialcolor=variable.get(), parent=self.root)
        if color and color[1]:
            variable.set(color[1].upper())
            if callback: callback()

    def install_ffmpeg_automatically(self):
        # ... (sem alterações) ...
        if platform.system() != "Windows": Messagebox.show_info("A instalação automática só é suportada no Windows.", "Info", parent=self.root); return
        if self.is_processing: Messagebox.show_warning("Aguarde o término do processamento atual.", "Aviso", parent=self.root); return
        if not Messagebox.yesno("Isso irá baixar o FFmpeg (aproximadamente 80MB) da internet. Deseja continuar?", "Instalar FFmpeg", parent=self.root): return
        threading.Thread(target=self._installation_thread_worker, daemon=True).start()

    def _installation_thread_worker(self):
        # ... (sem alterações) ...
        self.progress_queue.put(("status", "Iniciando download do FFmpeg...", "info"))
        try:
            ffmpeg_dir = Path.cwd() / "ffmpeg"; ffmpeg_dir.mkdir(exist_ok=True)
            if (ffmpeg_dir / "bin" / "ffmpeg.exe").exists():
                self.progress_queue.put(("status", "FFmpeg já parece estar instalado localmente.", "info"))
                self.ffmpeg_path_var.set(str((ffmpeg_dir / "bin" / "ffmpeg.exe").resolve())); return
            url = "https://www.gyan.dev/ffmpeg/builds/ffmpeg-release-essentials.zip"
            zip_path = ffmpeg_dir / "ffmpeg.zip"
            with urllib.request.urlopen(url) as response, open(zip_path, 'wb') as out_file:
                 total_size = int(response.info().get('Content-Length', 0)); chunk_size = 8192; downloaded = 0
                 while True:
                     chunk = response.read(chunk_size)
                     if not chunk: break
                     out_file.write(chunk); downloaded += len(chunk)
                     if total_size > 0: self.progress_queue.put(("status", f"Baixando FFmpeg... {int((downloaded/total_size)*100)}%", "info"))
            self.progress_queue.put(("status", "Download completo. Extraindo...", "info"))
            with zipfile.ZipFile(zip_path, 'r') as zip_ref: zip_ref.extractall(ffmpeg_dir)
            zip_path.unlink()
            found_exe = next(ffmpeg_dir.glob("**/bin/ffmpeg.exe"), None)
            if found_exe:
                self.ffmpeg_path_var.set(str(found_exe.resolve()))
                self.progress_queue.put(("messagebox", "info", "Sucesso", "FFmpeg instalado com sucesso!"))
            else: raise FileNotFoundError("ffmpeg.exe não encontrado no ficheiro baixado.")
        except Exception as e:
            logger.error(f"Falha na instalação do FFmpeg: {e}", exc_info=True)
            self.progress_queue.put(("messagebox", "error", "Erro na Instalação", f"Falha ao instalar o FFmpeg: {e}"))
        finally: self.progress_queue.put(("ffmpeg_check",))

    def find_ffmpeg_on_startup(self):
        # ... (sem alterações) ...
        path_to_use = ""
        local_ffmpeg = next(Path.cwd().glob("ffmpeg/bin/ffmpeg.exe"), None)
        configured_path = self.ffmpeg_path_var.get()
        path_from_env = FFmpegManager.find_executable()
        if local_ffmpeg and local_ffmpeg.is_file(): path_to_use = str(local_ffmpeg.resolve())
        elif configured_path and os.path.isfile(configured_path): path_to_use = configured_path
        elif path_from_env: path_to_use = path_from_env
        self.ffmpeg_path_var.set(path_to_use)
        logger.info(f"Usando FFmpeg de: {path_to_use or 'Nenhum encontrado'}")
        self.update_ffmpeg_status()

    def update_ffmpeg_status(self):
        # ... (sem alterações) ...
        path = self.ffmpeg_path_var.get()
        is_ok = path and os.path.isfile(path)
        self.ffmpeg_status_label.config(text=f"FFmpeg OK: {Path(path).name}" if is_ok else "FFmpeg Não encontrado", bootstyle="success" if is_ok else "danger")
        if is_ok: self._check_available_encoders()
        else:
            self.available_encoders_cache = []
            if hasattr(self, 'video_codec_combobox'):
                self.video_codec_combobox.config(values=["Automático", "CPU (libx264)"])
            self.update_gpu_status(has_nvenc=False)
        self._downloader_check_readiness()
            
    def ask_ffmpeg_path_manual(self):
        # ... (sem alterações) ...
        filetypes = [("Executáveis", "*.exe"), ("Todos", "*.*")] if platform.system() == "Windows" else [("Todos", "*")]
        filepath = filedialog.askopenfilename(title="Selecione o executável do FFmpeg", filetypes=filetypes, parent=self.root)
        if filepath and "ffmpeg" in os.path.basename(filepath).lower(): self.ffmpeg_path_var.set(filepath)
        elif filepath: Messagebox.show_error("Este não parece ser um executável FFmpeg válido.", "Erro", parent=self.root)
        self.update_ffmpeg_status()

    def _check_available_encoders(self):
        # ... (sem alterações) ...
        self.available_encoders_cache = FFmpegManager.check_encoders(self.ffmpeg_path_var.get())
        options = ["Automático", "CPU (libx264)"]
        has_nvenc = False
        if "h264_nvenc" in self.available_encoders_cache: options.append("GPU (NVENC H.264)"); has_nvenc = True
        if "hevc_nvenc" in self.available_encoders_cache: options.append("GPU (NVENC HEVC)"); has_nvenc = True
        if hasattr(self, 'video_codec_combobox'):
            self.video_codec_combobox.config(values=options)
            if self.video_codec_var.get() not in options: self.video_codec_var.set("Automático")
        self.update_gpu_status(has_nvenc)

    def update_gpu_status(self, has_nvenc: bool):
        # ... (sem alterações) ...
        if hasattr(self, 'gpu_status_label'):
            self.gpu_status_label.config(text="✓ Placa de Vídeo NVIDIA (NVENC) detetada!" if has_nvenc else "! Nenhuma placa de vídeo com aceleração detetada (usando CPU).", bootstyle="success" if has_nvenc else "warning")

    def validate_inputs(self) -> bool:
        # ... (sem alterações) ...
        logger.info("Validando entradas do editor...")
        if not self.ffmpeg_path_var.get() or not os.path.isfile(self.ffmpeg_path_var.get()):
            Messagebox.show_error("Caminho do FFmpeg inválido. Verifique o caminho na aba 'Configurações'.", "Erro de Configuração", parent=self.root); self.notebook.select(self.notebook.tabs()[-1]); return False
        if not self.output_folder.get() or not os.path.isdir(self.output_folder.get()):
            Messagebox.show_error("Pasta de saída inválida.", "Erro de Saída", parent=self.root); return False
        mode = self.media_type.get()
        if mode == "video_single" and not os.path.isfile(self.media_path_single.get()): Messagebox.show_error("Ficheiro de vídeo principal inválido.", "Erro de Entrada", parent=self.root); return False
        if mode == "image_folder" and not os.path.isdir(self.media_path_single.get()): Messagebox.show_error("Pasta de imagens inválida.", "Erro de Entrada", parent=self.root); return False
        if mode == "batch_video" and (not os.path.isdir(self.batch_video_parent_folder.get()) or not os.path.isdir(self.batch_audio_folder.get())): Messagebox.show_error("Pastas de lote de vídeo inválidas.", "Erro de Entrada", parent=self.root); return False
        if mode == "batch_image" and (not os.path.isdir(self.batch_image_parent_folder.get()) or not os.path.isdir(self.batch_audio_folder.get())): Messagebox.show_error("Pastas de lote de imagem inválidas.", "Erro de Entrada", parent=self.root); return False
        if mode == "batch_mixed" and (not os.path.isdir(self.batch_mixed_media_folder.get()) or not os.path.isdir(self.batch_audio_folder.get())): Messagebox.show_error("As pastas de Mídia e de Áudios devem ser válidas para o lote misto.", "Erro de Entrada", parent=self.root); return False
        if mode == "batch_image_hierarchical" and (not os.path.isdir(self.batch_root_folder.get()) or not os.path.isdir(self.batch_image_parent_folder.get())): Messagebox.show_error("As pastas Raiz e de Imagens devem ser válidas para o lote hierárquico.", "Erro de Entrada", parent=self.root); return False
        logger.info("Entradas do editor validadas com sucesso."); return True

    def start_processing_controller(self):
        # ... (sem alterações) ...
        if self.is_processing: Messagebox.show_warning("Um processamento já está em andamento.", "Aviso", parent=self.root); return
        if not self.validate_inputs(): return
        if video_processing_logic is None: Messagebox.show_error("O módulo 'video_processing_logic.py' não foi encontrado.", "Erro Crítico", parent=self.root); return
        self.is_processing = True
        self.cancel_requested.clear()
        self.start_button.config(state=DISABLED)
        self.cancel_button.config(state=NORMAL)
        self.progress_bar['value'] = 0
        self.batch_progress_bar['value'] = 0
        self.progress_bar.config(bootstyle="success-striped")
        self.batch_progress_bar.config(bootstyle="info-striped")
        self.update_status_textbox("Iniciando processamento do editor...", append=False, tag="info")
        params = self._gather_processing_params()
        future = self.thread_executor.submit(video_processing_logic.process_entrypoint, params, self.progress_queue, self.cancel_requested)
        future.add_done_callback(self._processing_thread_done_callback)

    def _gather_processing_params(self) -> Dict[str, Any]:
        # ... (sem alterações) ...
        params = {var_name.replace("_var", ""): var_obj.get() for var_name, var_obj in self.__dict__.items() if isinstance(var_obj, (tk.Variable, tk.StringVar))}
        for key, path_val in params.items():
            if isinstance(path_val, str) and path_val and ("_path" in key or "_folder" in key or "_file" in key):
                params[key] = os.path.normpath(os.path.abspath(path_val))
        params['slideshow_transition'] = SLIDESHOW_TRANSITIONS.get(self.transition_name_var.get(), 'fade')
        params['available_encoders'] = self.available_encoders_cache
        params.pop('single_language_display', None)
        try:
            slider_font_size = int(self.subtitle_fontsize_var.get())
            res_str = params.get('resolution') or self.resolution_var.get()
            video_height = int(re.search(r'(\d+)x(\d+)', res_str).group(2)) if res_str and re.search(r'(\d+)x(\d+)', res_str) else None
            self.root.update_idletasks()
            preview_height = self.subtitle_preview.winfo_height() if hasattr(self, 'subtitle_preview') and self.subtitle_preview else None
            adjusted_font_size = max(1, int(round(slider_font_size * (video_height / float(preview_height))))) if video_height and preview_height and preview_height > 0 else slider_font_size
        except Exception: adjusted_font_size = int(self.subtitle_fontsize_var.get())
        params['subtitle_style'] = {'fontsize': adjusted_font_size, 'text_color': self.subtitle_textcolor_var.get(), 'outline_color': self.subtitle_outlinecolor_var.get(),
                                   'bold': self.subtitle_bold_var.get(), 'italic': self.subtitle_italic_var.get(), 'position': self.subtitle_position_var.get(),
                                   'font_file': self.subtitle_font_file.get(), 'position_map': SUBTITLE_POSITIONS}
        params['effect_blend_mode'] = EFFECT_BLEND_MODES.get(self.effect_blend_mode_var.get(), 'screen')
        intro_texts = {}
        for code, var in self.intro_text_vars.items():
            text_value = var.get().strip()
            if text_value:
                intro_texts[code] = text_value

        params['intro_texts'] = intro_texts
        params['intro_enabled'] = self.intro_enabled_var.get()
        params['intro_default_text'] = self.intro_default_text_var.get().strip()
        single_language_code = self.single_language_code_var.get()
        if isinstance(single_language_code, str) and single_language_code.lower() != 'auto':
            single_language_code = single_language_code.upper()
        else:
            single_language_code = 'auto'
        params['single_language_code'] = single_language_code
        params['intro_phrase_enabled'] = False
        params['show_tech_logs'] = self.show_tech_logs_var.get()
        params['intro_enabled'] = self.intro_enabled_var.get()
        if hasattr(self, 'intro_default_text_widget'):
            default_state = self.intro_default_text_widget.cget("state")
            if default_state == 'disabled':
                self.intro_default_text_widget.configure(state=NORMAL)
            params['intro_default_text'] = self.intro_default_text_widget.get("1.0", "end").strip()
            if default_state == 'disabled':
                self.intro_default_text_widget.configure(state=DISABLED)
        else:
            params['intro_default_text'] = self.intro_default_text_var.get()
        params['intro_language_code'] = self.intro_language_var.get()
        params['intro_texts'] = self._collect_intro_texts()
        logger.debug(f"Parâmetros finais coletados: {json.dumps(params, indent=2, default=str)}")
        return params

    def request_cancellation(self):
        # ... (sem alterações) ...
        if self.is_processing:
            logger.info("Cancelamento solicitado pelo usuário.")
            self.cancel_requested.set()
            self.cancel_button.config(state=DISABLED)
            self.update_status_textbox("Cancelamento solicitado... Aguardando a tarefa terminar.", tag="warning")

    def _processing_thread_done_callback(self, future):
        # ... (sem alterações) ...
        try: future.result()
        except Exception as e:
            logger.error(f"Exceção na thread de processamento: {e}", exc_info=True)
            self.progress_queue.put(("status", f"Erro fatal na thread: {e}", "error"))
        finally:
            self.progress_queue.put(("finish", False))

    def _finalize_processing_ui_state(self, success: bool):
        # ... (sem alterações) ...
        self.is_processing = False
        self.start_button.config(state=NORMAL)
        self.cancel_button.config(state=DISABLED)
        final_style = "success" if success else "danger"
        self.progress_bar.config(bootstyle=final_style)
        self.batch_progress_bar.config(bootstyle=f"info-{final_style}")

    def _downloader_log(self, message):
        # ... (sem alterações) ...
        self.progress_queue.put(("downloader_log", message))

    def _downloader_update_ui(self, widget_name, config):
        # ... (sem alterações) ...
        self.progress_queue.put(("downloader_ui", widget_name, config))

    def _downloader_initialize_systems(self):
        # ... (sem alterações) ...
        self.downloader_button.configure(state="disabled", text="Inicializando Motor...")
        self.downloader_engine_status_label.config(text="Verificando motor de download...", bootstyle="warning")
        self.thread_executor.submit(self._downloader_update_engine)

    def _downloader_update_engine(self):
        # ... (sem alterações) ...
        try:
            self._downloader_log("Verificando atualizações do motor de download (yt-dlp)...")
            self.progress_queue.put(("downloader_engine_status", "Verificando motor...", "warning"))

            engine_filename = "yt-dlp.exe" if platform.system() == "Windows" else "yt-dlp"
            engine_path_in_appdata = os.path.join(APP_DATA_PATH, engine_filename)

            try:
                self._downloader_log("Procurando a versão mais recente do yt-dlp no GitHub...")
                api_url = "https://api.github.com/repos/yt-dlp/yt-dlp/releases/latest"
                response = requests.get(api_url, timeout=15)
                response.raise_for_status()
                release_data = response.json()
                download_url = next((asset.get("browser_download_url") for asset in release_data.get("assets", []) if asset.get("name") == engine_filename), None)
                
                if not download_url:
                    raise Exception(f"Não foi possível encontrar o arquivo '{engine_filename}' na versão mais recente.")
                
                self._downloader_log(f"Baixando motor de: {download_url}")
                self.progress_queue.put(("downloader_engine_status", "Baixando motor...", "info"))
                
                with requests.get(download_url, stream=True, timeout=30) as r:
                    r.raise_for_status()
                    with open(engine_path_in_appdata, 'wb') as f:
                        shutil.copyfileobj(r.raw, f)

                self.yt_dlp_engine_path = engine_path_in_appdata
                self._downloader_log(f"Motor de download atualizado com sucesso em: {self.yt_dlp_engine_path}")
                self.progress_queue.put(("downloader_engine_status", "Motor de Download OK", "success"))

            except Exception as e:
                self._downloader_log(f"ERRO ao baixar/atualizar motor: {e}. Verificando alternativas...")
                if os.path.exists(engine_path_in_appdata):
                    self.yt_dlp_engine_path = engine_path_in_appdata
                    self._downloader_log(f"AVISO: Falha na atualização. Usando a versão local existente em: {self.yt_dlp_engine_path}")
                    self.progress_queue.put(("downloader_engine_status", "Motor OK (local)", "success"))
                else:
                    self._downloader_log("Tentando encontrar yt-dlp no PATH do sistema...")
                    path_in_system = shutil.which('yt-dlp')
                    if path_in_system:
                        self.yt_dlp_engine_path = path_in_system
                        self._downloader_log(f"Motor de download encontrado no PATH do sistema: {self.yt_dlp_engine_path}")
                        self.progress_queue.put(("downloader_engine_status", "Motor OK (sistema)", "success"))
                    else:
                        self.yt_dlp_engine_path = None
                        self._downloader_log("FALHA CRÍTICA: Motor de download não foi encontrado ou baixado.")
                        self.progress_queue.put(("downloader_engine_status", "Motor de download falhou!", "danger"))
        finally:
            self.progress_queue.put(("downloader_init_finished",))

    def _downloader_check_readiness(self):
        # ... (sem alterações) ...
        if not hasattr(self, 'downloader_button'): return 
        ffmpeg_ok = self.ffmpeg_path_var.get() and os.path.exists(self.ffmpeg_path_var.get())
        ytdlp_ok = self.yt_dlp_engine_path and os.path.exists(self.yt_dlp_engine_path)
        
        if ffmpeg_ok and ytdlp_ok:
            self.downloader_button.configure(state="normal", text="Baixar Vídeos em Lote")
            self.downloader_status_label.configure(text="Pronto para baixar.", bootstyle="success")
        else:
            self.downloader_button.configure(state="disabled", text="Verifique as Configurações")
            error_msg = []
            if not ffmpeg_ok: error_msg.append("FFmpeg não encontrado!")
            if not ytdlp_ok: error_msg.append("Motor de download falhou!")
            self.downloader_status_label.configure(text=" ".join(error_msg), bootstyle="danger")

    def _downloader_select_folder(self):
        # ... (sem alterações) ...
        folder_path = filedialog.askdirectory(initialdir=self.download_output_path_var.get(), parent=self.root)
        if folder_path:
            self.download_output_path_var.set(folder_path)
            self.config['last_download_folder'] = folder_path
            display_path = str(folder_path)
            if len(display_path) > 70: display_path = "..." + display_path[-67:]
            self.downloader_folder_label.configure(text=f"Salvar em: {display_path}")

    def _downloader_start_thread(self):
        # ... (sem alterações) ...
        if self.download_thread and self.download_thread.is_alive():
            self._downloader_log("AVISO: Um processo de download já está em andamento."); return
        self.downloader_button.configure(state="disabled", text="Baixando...")
        self.downloader_log_textbox.configure(state="normal"); self.downloader_log_textbox.delete("1.0", "end"); self.downloader_log_textbox.configure(state="disabled")
        self.download_thread = threading.Thread(target=self._downloader_run_batch, daemon=True); self.download_thread.start()

    def _downloader_run_batch(self):
        # ... (sem alterações) ...
        urls = [url.strip() for url in self.downloader_url_textbox.get("1.0", "end").splitlines() if url.strip() and re.match(r'https?://', url)]
        if not urls:
            self._downloader_log("ERRO: Nenhuma URL válida foi fornecida.")
            self.progress_queue.put(("downloader_finished",)); return
        total_videos = len(urls)
        self._downloader_log(f"======= INICIANDO LOTE DE {total_videos} VÍDEO(S) =======")
        self._downloader_update_ui('overall_progress', {'value': 0})
        for i, url in enumerate(urls):
            self._downloader_update_ui('overall_status', {'text': f"Processando vídeo {i+1} de {total_videos}"})
            try: self._downloader_download_single_video(url)
            except Exception as e:
                self._downloader_log(f"ERRO IRRECUPERÁVEL no link '{url}': {e}")
                self._downloader_update_ui('status', {'text': f"Falha ao baixar: {url}", 'bootstyle': "danger"})
            self._downloader_update_ui('overall_progress', {'value': (i + 1) / total_videos})
        self._downloader_log("======= LOTE CONCLUÍDO =======")
        self._downloader_update_ui('status', {'text': "✨ Todos os downloads foram concluídos!", 'bootstyle': "success"})
        self._downloader_update_ui('overall_status', {'text': f"{total_videos}/{total_videos} concluídos"})
        self.progress_queue.put(("downloader_finished",))

    def _downloader_download_single_video(self, url):
        # ... (sem alterações) ...
        self._downloader_update_ui('status', {'text': f"Analisando: {url[:60]}...", 'bootstyle': "info"})
        self._downloader_update_ui('progress', {'value': 0, 'mode': 'indeterminate'})
        self._downloader_log(f"\n--- Processando: {url} ---")
        command = [
            self.yt_dlp_engine_path, url,
            '--ffmpeg-location', self.ffmpeg_path_var.get(),
            '--no-playlist', '--windows-filenames',
            '-o', os.path.join(self.download_output_path_var.get(), '%(title)s [%(id)s].%(ext)s'),
            '--concurrent-fragments', '16', '--no-warnings', '--embed-thumbnail',
        ]
        if self.download_format_var.get() == "MP4":
            command.extend(['-f', 'bestvideo[vcodec^=avc]+bestaudio[ext=m4a]/bestvideo[vcodec^=h264]+bestaudio/best[ext=mp4]/best', '--merge-output-format', 'mp4'])
        else:
            command.extend(['-f', 'bestaudio/best', '-x', '--audio-format', 'mp3', '--audio-quality', '0'])
        
        creationflags = subprocess.CREATE_NO_WINDOW if platform.system() == 'Windows' else 0
        process = subprocess.Popen(command, stdout=subprocess.PIPE, stderr=subprocess.STDOUT, text=True, encoding='utf-8', errors='replace', creationflags=creationflags)
        
        self._downloader_log(f"Executando comando: {' '.join(command)}")
        for line in iter(process.stdout.readline, ''):
            line = line.strip()
            if not line: continue
            self._downloader_log(line)
            match = re.search(r'\[download\]\s+([\d\.]+)% of.*ETA ([\d:]+)', line)
            if match:
                progress = float(match.group(1)) / 100
                eta = match.group(2)
                self._downloader_update_ui('progress', {'value': progress, 'mode': 'determinate'})
                self._downloader_update_ui('status', {'text': f"Baixando... {progress*100:.1f}% (ETA: {eta})", 'bootstyle': "info"})
        
        process.wait()
        process.stdout.close()
        if process.returncode == 0:
            self._downloader_log("--- Download concluído com sucesso. ---")
            self._downloader_update_ui('status', {'text': "Download Concluído!", 'bootstyle': "success"})
            self._downloader_update_ui('progress', {'value': 1, 'mode': 'determinate'})
        else:
            self._downloader_log(f"ERRO: O processo de download falhou com o código de saída {process.returncode}.")
            self._downloader_update_ui('status', {'text': "Download Falhou!", 'bootstyle': "danger"})
            self._downloader_update_ui('progress', {'value': 0, 'mode': 'determinate'})

    def check_queue(self):
        # ... (sem alterações) ...
        try:
            while True:
                msg_type, *payload = self.progress_queue.get_nowait()

                if msg_type == "status": self.update_status_textbox(payload[0], tag=payload[1])
                elif msg_type == "progress": 
                    if hasattr(self, 'progress_bar'): self.progress_bar['value'] = payload[0] * 100
                elif msg_type == "batch_progress": 
                    if hasattr(self, 'batch_progress_bar'): self.batch_progress_bar['value'] = payload[0] * 100
                elif msg_type == "finish": self._finalize_processing_ui_state(success=payload[0])
                elif msg_type == "ffmpeg_check": self.update_ffmpeg_status()
                elif msg_type == "update_presenter_preview": self._update_presenter_preview_from_queue(image_path=payload[0])
                elif msg_type == "update_presenter_preview_error": self._update_presenter_preview_from_queue(error_message=payload[0])
                elif msg_type == "messagebox": Messagebox.show_info(payload[2], payload[1], parent=self.root) if payload[0] == 'info' else Messagebox.show_error(payload[2], payload[1], parent=self.root)
                
                elif msg_type == "downloader_log":
                    self.downloader_log_textbox.configure(state="normal")
                    self.downloader_log_textbox.insert("end", f"[{datetime.datetime.now().strftime('%H:%M:%S')}] {payload[0]}\n")
                    self.downloader_log_textbox.see("end")
                    self.downloader_log_textbox.configure(state="disabled")
                elif msg_type == "downloader_ui":
                    widget_name, config = payload
                    if widget_name == 'status': self.downloader_status_label.configure(text=config['text'], bootstyle=config.get('bootstyle', 'default'))
                    elif widget_name == 'progress':
                        if 'mode' in config and config['mode'] == 'indeterminate': 
                            self.downloader_progress_bar.configure(mode='indeterminate')
                            self.downloader_progress_bar.start()
                        else: 
                            self.downloader_progress_bar.stop()
                            self.downloader_progress_bar.configure(mode='determinate')
                            self.downloader_progress_bar['value'] = config['value'] * 100
                    elif widget_name == 'overall_status': self.downloader_overall_status_label.configure(text=config['text'])
                    elif widget_name == 'overall_progress': 
                        self.downloader_overall_progress_bar['value'] = config['value'] * 100
                elif msg_type == "downloader_engine_status":
                    text, style = payload
                    self.downloader_engine_status_label.config(text=text, bootstyle=style)
                elif msg_type == "downloader_init_finished":
                    self._downloader_check_readiness()
                elif msg_type == "downloader_finished":
                    self._downloader_check_readiness()

        except queue.Empty: pass
        finally: self.root.after(100, self.check_queue)
    
    def update_status_textbox(self, text: str, append: bool = True, tag: str = "info"):
        # ... (sem alterações) ...
        self.status_text.configure(state=NORMAL)
        full_log_line = f"[{datetime.datetime.now().strftime('%H:%M:%S')}] {text}\n"
        if not append: self.status_text.delete("1.0", END)
        self.status_text.insert(END, full_log_line, tag)
        self.status_text.see(END)
        self.status_text.config(state=DISABLED)
        if tag not in ["debug", "info"]:
            logger.log(logging.INFO if tag != "error" else logging.ERROR, text)

    def save_current_config(self):
        # ... (sem alterações) ...
        if hasattr(self, 'intro_default_text_widget'):
            default_state = self.intro_default_text_widget.cget("state")
            if default_state == 'disabled':
                self.intro_default_text_widget.configure(state=NORMAL)
            intro_default_text = self.intro_default_text_widget.get("1.0", "end").strip()
            if default_state == 'disabled':
                self.intro_default_text_widget.configure(state=DISABLED)
        else:
            intro_default_text = self.intro_default_text_var.get()

        config_to_save = {
            'ffmpeg_path': self.ffmpeg_path_var.get(),
            'output_folder': self.output_folder.get(),
            'last_download_folder': self.download_output_path_var.get(),
            'last_image_folder': self.config.get('last_image_folder'),
            'last_root_folder': self.config.get('last_root_folder'),
            'last_mixed_folder': self.config.get('last_mixed_folder'),
            'last_png_folder': self.config.get('last_png_folder'),
            'last_effect_folder': self.config.get('last_effect_folder'),
            'last_presenter_folder': self.config.get('last_presenter_folder'),
            'video_codec': self.video_codec_var.get(),
            'resolution': self.resolution_var.get(),
            'narration_volume': self.narration_volume_var.get(),
            'music_volume': self.music_volume_var.get(),
            'subtitle_fontsize': self.subtitle_fontsize_var.get(),
            'subtitle_textcolor': self.subtitle_textcolor_var.get(),
            'subtitle_outlinecolor': self.subtitle_outlinecolor_var.get(),
            'subtitle_position': self.subtitle_position_var.get(),
            'subtitle_bold': self.subtitle_bold_var.get(),
            'subtitle_italic': self.subtitle_italic_var.get(),
            'subtitle_font_file': self.subtitle_font_file.get(),
            'image_duration': self.image_duration_var.get(),
            'slideshow_transition': self.transition_name_var.get(),
            'slideshow_transition_duration': self.transition_duration_var.get(),
            'slideshow_motion': self.motion_var.get(),
            'png_overlay_path': self.png_overlay_path_var.get(),
            'png_overlay_position': self.png_overlay_position_var.get(),
            'png_overlay_scale': self.png_overlay_scale_var.get(),
            'png_overlay_opacity': self.png_overlay_opacity_var.get(),
            'batch_music_behavior': self.batch_music_behavior_var.get(),
            'add_fade_out': self.add_fade_out_var.get(),
            'fade_out_duration': self.fade_out_duration_var.get(),
            'effect_overlay_path': self.effect_overlay_path_var.get(),
            'effect_blend_mode': self.effect_blend_mode_var.get(),
            'presenter_video_path': self.presenter_video_path_var.get(),
            'presenter_position': self.presenter_position_var.get(),
            'presenter_scale': self.presenter_scale_var.get(),
            'presenter_chroma_enabled': self.presenter_chroma_enabled_var.get(),
            'presenter_chroma_color': self.presenter_chroma_color_var.get(),
            'presenter_chroma_similarity': self.presenter_chroma_similarity_var.get(),
            'presenter_chroma_blend': self.presenter_chroma_blend_var.get(),
            'show_tech_logs': self.show_tech_logs_var.get(),
            'intro_enabled': self.intro_enabled_var.get(),
<<<<<<< HEAD
            'intro_default_text': intro_default_text,
            'intro_language_code': self.intro_language_var.get(),
            'intro_texts': self._collect_intro_texts(),
=======
            'intro_default_text': self.intro_default_text_var.get(),
            'intro_texts': {code: var.get() for code, var in self.intro_text_vars.items()},
            'single_language_code': self.single_language_code_var.get(),
>>>>>>> 8a716c7f
        }
        ConfigManager.save_config(config_to_save)
        logger.info("Configuração guardada.")

    def on_closing(self):
        # ... (sem alterações) ...
        logger.info("Botão de fechar clicado.")
        if self.is_processing or (self.download_thread and self.download_thread.is_alive()):
             if Messagebox.yesno("Um processamento está em andamento. Deseja realmente sair e cancelar a tarefa?", "Sair?", parent=self.root):
                 self.request_cancellation()
             else:
                return 

        self.unload_all_font_resources() 
        if self.presenter_processed_frame_path and os.path.exists(self.presenter_processed_frame_path):
            try: os.remove(self.presenter_processed_frame_path)
            except OSError as e: logger.warning(f"Não foi possível remover o arquivo temporário {self.presenter_processed_frame_path}: {e}")
        
        self.save_current_config()
        self.thread_executor.shutdown(wait=False, cancel_futures=True)
        if video_processing_logic and hasattr(video_processing_logic, 'process_manager'):
            video_processing_logic.process_manager.shutdown()
        logger.info("Aplicativo fechado.")
        self.root.destroy()

__all__ = ["VideoEditorApp", "ConfigManager", "SUBTITLE_POSITIONS", "APP_NAME", "CONFIG_FILE"]

if __name__ == "__main__":
    # ... (sem alterações) ...
    root = ttk.Window(themename="superhero")
    app = VideoEditorApp(root, license_data={"data": {"attributes": {"expiry": None}}})
    root.mainloop()<|MERGE_RESOLUTION|>--- conflicted
+++ resolved
@@ -143,12 +143,12 @@
             'presenter_position': PRESENTER_POSITIONS[1], 'presenter_scale': 0.40,
             'presenter_chroma_enabled': False, 'presenter_chroma_color': '#00FF00',
             'presenter_chroma_similarity': 0.2, 'presenter_chroma_blend': 0.1, 'show_tech_logs': False,
-<<<<<<< HEAD
+ codex/list-files-in-repository-qr5eow
             'intro_enabled': False, 'intro_default_text': '', 'intro_texts': {},
             'intro_language_code': 'auto',
-=======
+
             'intro_enabled': False, 'intro_texts': {}, 'intro_default_text': '', 'single_language_code': 'auto',
->>>>>>> 8a716c7f
+ main
         }
         try:
             if os.path.exists(CONFIG_FILE):
@@ -453,12 +453,12 @@
         self.download_output_path_var = ttk.StringVar(value=self.config.get('last_download_folder', str(Path.home() / "Downloads")))
         self.download_format_var = ttk.StringVar(value="MP4")
 
-<<<<<<< HEAD
+ codex/list-files-in-repository-qr5eow
         self.intro_enabled_var = ttk.BooleanVar(value=self.config.get('intro_enabled', False))
         self.intro_default_text_var = ttk.StringVar(value=self.config.get('intro_default_text', ''))
         self.intro_language_var = ttk.StringVar(value=self.config.get('intro_language_code', 'auto'))
         self._intro_text_cache = {k: v for k, v in (self.config.get('intro_texts') or {}).items()}
-=======
+
         stored_intro_texts = self.config.get('intro_texts', {}) or {}
         self.intro_enabled_var = ttk.BooleanVar(value=self.config.get('intro_enabled', False))
         self.intro_text_vars: Dict[str, ttk.StringVar] = {
@@ -481,7 +481,7 @@
         self.single_language_code_var = ttk.StringVar(value=stored_language_code)
         default_display = self.language_code_to_display.get(stored_language_code, self.language_code_to_display['auto'])
         self.single_language_display_var = ttk.StringVar(value=default_display)
->>>>>>> 8a716c7f
+ main
 
         self.path_vars = {
             'narration_single': self.narration_file_single, 'subtitle_single': self.subtitle_file_single,
@@ -1961,15 +1961,15 @@
             'presenter_chroma_blend': self.presenter_chroma_blend_var.get(),
             'show_tech_logs': self.show_tech_logs_var.get(),
             'intro_enabled': self.intro_enabled_var.get(),
-<<<<<<< HEAD
+ codex/list-files-in-repository-qr5eow
             'intro_default_text': intro_default_text,
             'intro_language_code': self.intro_language_var.get(),
             'intro_texts': self._collect_intro_texts(),
-=======
+
             'intro_default_text': self.intro_default_text_var.get(),
             'intro_texts': {code: var.get() for code, var in self.intro_text_vars.items()},
             'single_language_code': self.single_language_code_var.get(),
->>>>>>> 8a716c7f
+ main
         }
         ConfigManager.save_config(config_to_save)
         logger.info("Configuração guardada.")
